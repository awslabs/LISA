--- conflicted
+++ resolved
@@ -275,7 +275,7 @@
         },
     };
 
-    /**
+  /**
    * Getter method to access EC2 metadata. Retrieves the metadata for a specific EC2 instance type.
    *
    * @param {string} key - The key representing the EC2 instance type (e.g., 'g4dn.xlarge').
@@ -290,7 +290,7 @@
         return instance;
     }
 
-    /**
+  /**
    * Get EC2 instances defined with metadata.
    *
    * @returns {string[]} Array of EC2 instances.
@@ -564,7 +564,6 @@
  * @property {string[]} [additionalScopes=null] - Additional JWT scopes to request.
  */
 const AuthConfigSchema = z.object({
-<<<<<<< HEAD
     authority: z.string().transform((value) => {
         if (value.endsWith('/')) {
             return value.slice(0, -1);
@@ -576,18 +575,6 @@
     adminGroup: z.string().optional().default(''),
     jwtGroupsProperty: z.string().optional().default(''),
     additionalScopes: z.array(z.string()).optional().default([]),
-=======
-  authority: z.string().transform((value) => {
-    if (value.endsWith('/')) {
-      return value.slice(0, -1);
-    } else {
-      return value;
-    }
-  }),
-  clientId: z.string(),
-  adminGroup: z.string().optional().default(''),
-  jwtGroupsProperty: z.string().optional().default(''),
-  additionalScopes: z.array(z.string()).optional().default([]),
 });
 
 /**
@@ -603,12 +590,11 @@
  * @property {number} dbPort - Port to open on the database instance.
  */
 const RdsInstanceConfig = z.object({
-  username: z.string().optional().default('postgres'),
-  passwordSecretId: z.string().optional(),
-  dbHost: z.string().optional(),
-  dbName: z.string().optional().default('postgres'),
-  dbPort: z.number().optional().default(5432),
->>>>>>> 87b2085e
+    username: z.string().optional().default('postgres'),
+    passwordSecretId: z.string().optional(),
+    dbHost: z.string().optional(),
+    dbName: z.string().optional().default('postgres'),
+    dbPort: z.number().optional().default(5432),
 });
 
 /**
@@ -622,36 +608,27 @@
  * @property {RdsInstanceConfig} rdsConfig - Configuration for LiteLLM scaling database.
  */
 const FastApiContainerConfigSchema = z.object({
-<<<<<<< HEAD
     apiVersion: z.literal('v2'),
     instanceType: z.enum(VALID_INSTANCE_KEYS),
     containerConfig: ContainerConfigSchema,
     autoScalingConfig: AutoScalingConfigSchema,
     loadBalancerConfig: LoadBalancerConfigSchema,
     internetFacing: z.boolean().default(true),
-=======
-  apiVersion: z.literal('v2'),
-  instanceType: z.enum(VALID_INSTANCE_KEYS),
-  containerConfig: ContainerConfigSchema,
-  autoScalingConfig: AutoScalingConfigSchema,
-  loadBalancerConfig: LoadBalancerConfigSchema,
-  internetFacing: z.boolean().default(true),
-  rdsConfig: RdsInstanceConfig.optional()
-    .default({
-      dbName: 'postgres',
-      username: 'postgres',
-    })
-    .refine(
-      (config) => {
-        return !config.dbHost && !config.passwordSecretId;
-      },
-      {
-        message:
-          'We do not allow using an existing DB for LiteLLM because of its requirement in internal model management ' +
-          'APIs. Please do not define the dbHost or passwordSecretId fields for the FastAPI container DB config.',
-      },
-    ),
->>>>>>> 87b2085e
+    rdsConfig: RdsInstanceConfig.optional()
+      .default({
+        dbName: 'postgres',
+        username: 'postgres',
+      })
+      .refine(
+        (config) => {
+          return !config.dbHost && !config.passwordSecretId;
+        },
+        {
+          message:
+            'We do not allow using an existing DB for LiteLLM because of its requirement in internal model management ' +
+            'APIs. Please do not define the dbHost or passwordSecretId fields for the FastAPI container DB config.',
+        },
+      ),
 });
 
 /**
@@ -675,16 +652,6 @@
     endpoint: z.string(),
 });
 
-<<<<<<< HEAD
-const RdsInstanceConfig = z.object({
-    username: z.string(),
-    passwordSecretId: z.string().optional(),
-    dbHost: z.string().optional(),
-    dbName: z.string().optional().default('postgres'),
-});
-
-=======
->>>>>>> 87b2085e
 /**
  * Configuration schema for RAG repository. Defines settings for OpenSearch.
  */
@@ -805,7 +772,6 @@
         .transform((value) => value ?? []),
     litellm_settings: z.object({
     // ALL (https://github.com/BerriAI/litellm/blob/main/litellm/__init__.py)
-<<<<<<< HEAD
         telemetry: z.boolean().default(false).optional(),
         drop_params: z.boolean().default(true).optional(),
     }),
@@ -819,7 +785,11 @@
             enforce_user_param: z.boolean().optional(), // requires all openai endpoint requests to have a 'user' param
             allowed_routes: z.array(z.string()).optional(), // list of allowed proxy API routes a user can access. (JWT only)
             key_management_system: z.string().optional(), // either google_kms or azure_kms
-            master_key: z.string().optional(),
+            master_key: z.string().refine(
+                (key) => key.startsWith('sk-'), // key needed for model management actions
+                'Key string must be defined for model management operations, and it must start with "sk-".' +
+                'This can be any string, and a random UUID is recommended. Example: sk-f132c7cc-059c-481b-b5ca-a42e191672aa',
+            ),
             database_url: z.string().optional(),
             database_connection_pool_limit: z.number().optional(), // default 100
             database_connection_timeout: z.number().optional(), // default 60s
@@ -845,53 +815,7 @@
             health_check_interval: z.number().optional(),
             alerting: z.array(z.string()).optional(),
             alerting_threshold: z.number().optional(),
-        })
-        .optional(),
-=======
-    telemetry: z.boolean().default(false).optional(),
-    drop_params: z.boolean().default(true).optional(),
-  }),
-  general_settings: z.object({
-    completion_model: z.string().optional(),
-    disable_spend_logs: z.boolean().optional(), // turn off writing each transaction to the db
-    disable_master_key_return: z.boolean().optional(), // turn off returning master key on UI
-    disable_reset_budget: z.boolean().optional(), // turn off reset budget scheduled task
-    enable_jwt_auth: z.boolean().optional(), // allow proxy admin to auth in via jwt tokens with 'litellm_proxy_admin'
-    enforce_user_param: z.boolean().optional(), // requires all openai endpoint requests to have a 'user' param
-    allowed_routes: z.array(z.string()).optional(), // list of allowed proxy API routes a user can access. (JWT only)
-    key_management_system: z.string().optional(), // either google_kms or azure_kms
-    master_key: z.string().refine(
-      (key) => key.startsWith('sk-'), // key needed for model management actions
-      'Key string must be defined for model management operations, and it must start with "sk-".' +
-        'This can be any string, and a random UUID is recommended. Example: sk-f132c7cc-059c-481b-b5ca-a42e191672aa',
-    ),
-    database_url: z.string().optional(),
-    database_connection_pool_limit: z.number().optional(), // default 100
-    database_connection_timeout: z.number().optional(), // default 60s
-    database_type: z.string().optional(),
-    database_args: z
-      .object({
-        billing_mode: z.string().optional(),
-        read_capacity_units: z.number().optional(),
-        write_capacity_units: z.number().optional(),
-        ssl_verify: z.boolean().optional(),
-        region_name: z.string().optional(),
-        user_table_name: z.string().optional(),
-        key_table_name: z.string().optional(),
-        config_table_name: z.string().optional(),
-        spend_table_name: z.string().optional(),
-      })
-      .optional(),
-    otel: z.boolean().optional(),
-    custom_auth: z.string().optional(),
-    max_parallel_requests: z.number().optional(),
-    infer_model_from_keys: z.boolean().optional(),
-    background_health_checks: z.boolean().optional(),
-    health_check_interval: z.number().optional(),
-    alerting: z.array(z.string()).optional(),
-    alerting_threshold: z.number().optional(),
-  }),
->>>>>>> 87b2085e
+        }),
 });
 
 /**
@@ -969,7 +893,6 @@
             indexUrl: '',
             trustedHost: '',
         }),
-<<<<<<< HEAD
         condaUrl: z.string().optional().default(''),
         certificateAuthorityBundle: z.string().optional().default(''),
         ragRepositories: z.array(RagRepositoryConfigSchema).default([]),
@@ -1031,54 +954,6 @@
         (config) => {
             return (
                 !(config.deployChat || config.deployRag || config.deployUi || config.restApiConfig.internetFacing) ||
-=======
-      )
-      .optional(),
-    deploymentPrefix: z.string().optional(),
-    webAppAssetsPath: z.string().optional(),
-    lambdaLayerAssets: z
-      .object({
-        authorizerLayerPath: z.string().optional(),
-        commonLayerPath: z.string().optional(),
-        fastapiLayerPath: z.string().optional(),
-        ragLayerPath: z.string().optional(),
-        sdkLayerPath: z.string().optional(),
-      })
-      .optional(),
-    systemBanner: z
-      .object({
-        text: z.string(),
-        backgroundColor: z.string(),
-        fontColor: z.string(),
-      })
-      .optional(),
-    permissionsBoundaryAspect: z
-      .object({
-        permissionsBoundaryPolicyName: z.string(),
-        rolePrefix: z.string().optional(),
-        policyPrefix: z.string().optional(),
-        instanceProfilePrefix: z.string().optional(),
-      })
-      .optional(),
-    stackSynthesizer: z.nativeEnum(stackSynthesizerType).optional(),
-    litellmConfig: LiteLLMConfig,
-  })
-  .refine((config) => (config.pypiConfig.indexUrl && config.region.includes('iso')) || !config.region.includes('iso'), {
-    message: 'Must set PypiConfig if in an iso region',
-  })
-  .refine(
-    (config) => {
-      return !config.deployUi || config.deployChat;
-    },
-    {
-      message: 'Chat stack is needed for UI stack. You must set deployChat to true if deployUi is true.',
-    },
-  )
-  .refine(
-    (config) => {
-      return (
-        !(config.deployChat || config.deployRag || config.deployUi || config.restApiConfig.internetFacing) ||
->>>>>>> 87b2085e
         config.authConfig
             );
         },
