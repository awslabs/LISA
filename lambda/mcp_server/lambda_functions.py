--- conflicted
+++ resolved
@@ -22,13 +22,8 @@
 
 import boto3
 from boto3.dynamodb.conditions import Attr, Key
-<<<<<<< HEAD
 from utilities.common_functions import api_wrapper, get_bearer_token, get_groups, get_item, get_username, retry_config
 from utilities.auth import get_username, is_admin
-=======
-from utilities.auth import get_username, is_admin
-from utilities.common_functions import api_wrapper, get_groups, get_item, retry_config
->>>>>>> bfb99c94
 
 from .models import McpServerModel, McpServerStatus
 
@@ -39,7 +34,6 @@
 table = dynamodb.Table(os.environ["MCP_SERVERS_TABLE_NAME"])
 
 
-<<<<<<< HEAD
 def replace_bearer_token_header(mcp_server: dict, replacement: str):
     """Replace {LISA_BEARER_TOKEN} placeholder with actual bearer token in custom headers."""
     custom_headers = mcp_server.get("customHeaders", {})
@@ -47,9 +41,7 @@
         if key.lower() == 'authorization' and '{LISA_BEARER_TOKEN}' in value:
             custom_headers[key] = value.replace('{LISA_BEARER_TOKEN}', replacement)
 
-
-=======
->>>>>>> bfb99c94
+            
 def _build_groups_condition(groups: List[str]) -> Any:
     """Build DynamoDB condition for groups filtering."""
     # Servers with no groups (groups attribute doesn't exist, is null, or is empty array) should be included
@@ -66,10 +58,7 @@
 def _get_mcp_servers(
     user_id: Optional[str] = None,
     active: Optional[bool] = None,
-<<<<<<< HEAD
     replace_bearer_token: Optional[str] = None,
-=======
->>>>>>> bfb99c94
     groups: Optional[List] = None,
 ) -> Dict[str, Any]:
     """Helper function to retrieve mcp servers from DynamoDB."""
@@ -198,19 +187,11 @@
     bearer_token = get_bearer_token(event)
 
     if is_admin(event):
-<<<<<<< HEAD
         logger.info(f"Listing all mcp servers for user {user_id} (is_admin)")
         return _get_mcp_servers(replace_bearer_token=bearer_token)
 
     groups = get_groups(event)
     return _get_mcp_servers(user_id=user_id, active=True, groups=groups, replace_bearer_token=bearer_token)
-=======
-        return _get_mcp_servers()
-
-    groups = get_groups(event)
-    result = _get_mcp_servers(user_id=user_id, active=True, groups=groups)
-    return result
->>>>>>> bfb99c94
 
 
 @api_wrapper
