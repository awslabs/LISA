--- conflicted
+++ resolved
@@ -94,11 +94,7 @@
     mode: GuardrailMode = Field(default=GuardrailMode.PRE_CALL)
     description: Optional[str] = None
     allowed_groups: List[str] = Field(default_factory=list)
-<<<<<<< HEAD
     marked_for_deletion: Optional[bool] = Field(default=False)
-=======
->>>>>>> 6036606f
-
 
 class GuardrailsConfig(BaseModel):
     """Defines configuration for multiple guardrails per model."""
@@ -133,10 +129,6 @@
     mode: str
     description: Optional[str]
     allowed_groups: List[str]
-<<<<<<< HEAD
-=======
-    litellm_guardrail_id: Optional[str] = None  # ID from LiteLLM
->>>>>>> 6036606f
     created_date: int = Field(default_factory=lambda: int(time.time() * 1000))
     last_modified_date: int = Field(default_factory=lambda: int(time.time() * 1000))
 
