/**
 Copyright Amazon.com, Inc. or its affiliates. All Rights Reserved.

 Licensed under the Apache License, Version 2.0 (the "License").
 You may not use this file except in compliance with the License.
 You may obtain a copy of the License at

 http://www.apache.org/licenses/LICENSE-2.0

 Unless required by applicable law or agreed to in writing, software
 distributed under the License is distributed on an "AS IS" BASIS,
 WITHOUT WARRANTIES OR CONDITIONS OF ANY KIND, either express or implied.
 See the License for the specific language governing permissions and
 limitations under the License.
 */


import { BaseProps } from '../../schema';
import { ITable } from 'aws-cdk-lib/aws-dynamodb';
import { Code, Function, ILayerVersion, Runtime } from 'aws-cdk-lib/aws-lambda';
import { IRole } from 'aws-cdk-lib/aws-iam';
import { ISecurityGroup } from 'aws-cdk-lib/aws-ec2';
import { IStringParameter } from 'aws-cdk-lib/aws-ssm';
import { Construct } from 'constructs';
import { LambdaInvoke } from 'aws-cdk-lib/aws-stepfunctions-tasks';
import { LAMBDA_MEMORY, LAMBDA_TIMEOUT, OUTPUT_PATH, POLLING_TIMEOUT } from './constants';
import { Choice, Condition, DefinitionBody, StateMachine, Succeed, Wait, WaitTime } from 'aws-cdk-lib/aws-stepfunctions';
import { Vpc } from '../../networking/vpc';
import { Queue } from 'aws-cdk-lib/aws-sqs';


type UpdateModelStateMachineProps = BaseProps & {
    modelTable: ITable,
    lambdaLayers: ILayerVersion[],
    role?: IRole,
    vpc?: Vpc,
    securityGroups?: ISecurityGroup[];
    restApiContainerEndpointPs: IStringParameter;
    managementKeyName: string;
};


/**
 * State Machine for updating models.
 */
export class UpdateModelStateMachine extends Construct {
    readonly stateMachineArn: string;

    constructor (scope: Construct, id: string, props: UpdateModelStateMachineProps) {
        super(scope, id);

        const {
            config,
            modelTable,
            lambdaLayers,
            role,
            vpc,
            securityGroups,
            restApiContainerEndpointPs,
            managementKeyName
        } = props;

        const environment = {  // Environment variables to set in all Lambda functions
            MODEL_TABLE_NAME: modelTable.tableName,
            LISA_API_URL_PS_NAME: restApiContainerEndpointPs.parameterName,
            REST_API_VERSION: 'v2',
            MANAGEMENT_KEY_NAME: managementKeyName,
            RESTAPI_SSL_CERT_ARN: config.restApiConfig?.sslCertIamArn ?? '',
        };

        const handleJobIntake = new LambdaInvoke(this, 'HandleJobIntake', {
            lambdaFunction: new Function(this, 'HandleJobIntakeFunc', {
<<<<<<< HEAD
                runtime: Runtime.PYTHON_3_10,
=======
                deadLetterQueueEnabled: true,
                deadLetterQueue: new Queue(this, 'HandleJobIntakeDLQ', {
                    queueName: 'HandleJobIntakeDLQ',
                    enforceSSL: true,
                }),
                runtime: config.lambdaConfig.pythonRuntime,
>>>>>>> 476ff33d
                handler: 'models.state_machine.update_model.handle_job_intake',
                code: Code.fromAsset('./lambda'),
                timeout: LAMBDA_TIMEOUT,
                memorySize: LAMBDA_MEMORY,
                reservedConcurrentExecutions: 1000,
                role: role,
                vpc: vpc?.vpc,
                vpcSubnets: vpc?.subnetSelection,
                securityGroups: securityGroups,
                layers: lambdaLayers,
                environment: environment,
            }),
            outputPath: OUTPUT_PATH,
        });

        const handlePollCapacity = new LambdaInvoke(this, 'HandlePollCapacity', {
            lambdaFunction: new Function(this, 'HandlePollCapacityFunc', {
<<<<<<< HEAD
                runtime: Runtime.PYTHON_3_10,
=======
                deadLetterQueueEnabled: true,
                deadLetterQueue: new Queue(this, 'HandlePollCapacityDLQ', {
                    queueName: 'HandlePollCapacityDLQ',
                    enforceSSL: true,
                }),
                runtime: config.lambdaConfig.pythonRuntime,
>>>>>>> 476ff33d
                handler: 'models.state_machine.update_model.handle_poll_capacity',
                code: Code.fromAsset('./lambda'),
                timeout: LAMBDA_TIMEOUT,
                memorySize: LAMBDA_MEMORY,
                reservedConcurrentExecutions: 1000,
                role: role,
                vpc: vpc?.vpc,
                vpcSubnets: vpc?.subnetSelection,
                securityGroups: securityGroups,
                layers: lambdaLayers,
                environment: environment,
            }),
            outputPath: OUTPUT_PATH,
        });

        const handleFinishUpdate = new LambdaInvoke(this, 'HandleFinishUpdate', {
            lambdaFunction: new Function(this, 'HandleFinishUpdateFunc', {
<<<<<<< HEAD
                runtime: Runtime.PYTHON_3_10,
=======
                deadLetterQueueEnabled: true,
                deadLetterQueue: new Queue(this, 'HandleFinishUpdateDLQ', {
                    queueName: 'HandleFinishUpdateDLQ',
                    enforceSSL: true,
                }),
                runtime: config.lambdaConfig.pythonRuntime,
>>>>>>> 476ff33d
                handler: 'models.state_machine.update_model.handle_finish_update',
                code: Code.fromAsset('./lambda'),
                timeout: LAMBDA_TIMEOUT,
                memorySize: LAMBDA_MEMORY,
                reservedConcurrentExecutions: 1000,
                role: role,
                vpc: vpc?.vpc,
                vpcSubnets: vpc?.subnetSelection,
                securityGroups: securityGroups,
                layers: lambdaLayers,
                environment: environment,
            }),
            outputPath: OUTPUT_PATH,
        });

        // terminal states
        const successState = new Succeed(this, 'UpdateSuccess');

        // choice states
        const hasCapacityUpdateChoice = new Choice(this, 'HasCapacityUpdateChoice');
        const pollAsgChoice = new Choice(this, 'PollAsgChoice');

        // wait states
        const waitBeforePollAsg = new Wait(this, 'WaitBeforePollAsg', {
            time: POLLING_TIMEOUT
        });
        const waitBeforeModelAvailable = new Wait(this, 'WaitBeforeModelAvailable', {
            time: WaitTime.secondsPath('$.model_warmup_seconds'),
        });

        // State Machine definition
        handleJobIntake.next(hasCapacityUpdateChoice);
        hasCapacityUpdateChoice
            .when(Condition.booleanEquals('$.has_capacity_update', true), handlePollCapacity)
            .otherwise(handleFinishUpdate);

        handlePollCapacity.next(pollAsgChoice);
        pollAsgChoice.when(Condition.booleanEquals('$.should_continue_capacity_polling', true), waitBeforePollAsg)
            .otherwise(waitBeforeModelAvailable);
        waitBeforePollAsg.next(handlePollCapacity);

        waitBeforeModelAvailable.next(handleFinishUpdate);

        handleFinishUpdate.next(successState);

        const stateMachine = new StateMachine(this, 'UpdateModelSM', {
            definitionBody: DefinitionBody.fromChainable(handleJobIntake),
        });

        this.stateMachineArn = stateMachine.stateMachineArn;

    }
}<|MERGE_RESOLUTION|>--- conflicted
+++ resolved
@@ -70,16 +70,12 @@
 
         const handleJobIntake = new LambdaInvoke(this, 'HandleJobIntake', {
             lambdaFunction: new Function(this, 'HandleJobIntakeFunc', {
-<<<<<<< HEAD
-                runtime: Runtime.PYTHON_3_10,
-=======
                 deadLetterQueueEnabled: true,
                 deadLetterQueue: new Queue(this, 'HandleJobIntakeDLQ', {
                     queueName: 'HandleJobIntakeDLQ',
                     enforceSSL: true,
                 }),
-                runtime: config.lambdaConfig.pythonRuntime,
->>>>>>> 476ff33d
+                runtime: Runtime.PYTHON_3_10,
                 handler: 'models.state_machine.update_model.handle_job_intake',
                 code: Code.fromAsset('./lambda'),
                 timeout: LAMBDA_TIMEOUT,
@@ -97,16 +93,12 @@
 
         const handlePollCapacity = new LambdaInvoke(this, 'HandlePollCapacity', {
             lambdaFunction: new Function(this, 'HandlePollCapacityFunc', {
-<<<<<<< HEAD
-                runtime: Runtime.PYTHON_3_10,
-=======
                 deadLetterQueueEnabled: true,
                 deadLetterQueue: new Queue(this, 'HandlePollCapacityDLQ', {
                     queueName: 'HandlePollCapacityDLQ',
                     enforceSSL: true,
                 }),
-                runtime: config.lambdaConfig.pythonRuntime,
->>>>>>> 476ff33d
+                runtime: Runtime.PYTHON_3_10,
                 handler: 'models.state_machine.update_model.handle_poll_capacity',
                 code: Code.fromAsset('./lambda'),
                 timeout: LAMBDA_TIMEOUT,
@@ -124,16 +116,12 @@
 
         const handleFinishUpdate = new LambdaInvoke(this, 'HandleFinishUpdate', {
             lambdaFunction: new Function(this, 'HandleFinishUpdateFunc', {
-<<<<<<< HEAD
-                runtime: Runtime.PYTHON_3_10,
-=======
                 deadLetterQueueEnabled: true,
                 deadLetterQueue: new Queue(this, 'HandleFinishUpdateDLQ', {
                     queueName: 'HandleFinishUpdateDLQ',
                     enforceSSL: true,
                 }),
-                runtime: config.lambdaConfig.pythonRuntime,
->>>>>>> 476ff33d
+                runtime: Runtime.PYTHON_3_10,
                 handler: 'models.state_machine.update_model.handle_finish_update',
                 code: Code.fromAsset('./lambda'),
                 timeout: LAMBDA_TIMEOUT,
