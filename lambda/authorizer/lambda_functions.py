#   Copyright Amazon.com, Inc. or its affiliates. All Rights Reserved.
#
#   Licensed under the Apache License, Version 2.0 (the "License").
#   You may not use this file except in compliance with the License.
#   You may obtain a copy of the License at
#
#       http://www.apache.org/licenses/LICENSE-2.0
#
#   Unless required by applicable law or agreed to in writing, software
#   distributed under the License is distributed on an "AS IS" BASIS,
#   WITHOUT WARRANTIES OR CONDITIONS OF ANY KIND, either express or implied.
#   See the License for the specific language governing permissions and
#   limitations under the License.

"""Authorize for REST API."""
import hashlib
import json
import logging
import os
import ssl
from datetime import datetime
from typing import Any, Dict

import boto3
import create_env_variables  # noqa: F401
import jwt
import requests
from botocore.exceptions import ClientError
from cachetools import cached, TTLCache
from utilities.common_functions import authorization_wrapper, get_id_token, get_property_path, retry_config
from utilities.time import now_seconds

logger = logging.getLogger(__name__)

secrets_manager = boto3.client("secretsmanager", region_name=os.environ["AWS_REGION"], config=retry_config)
ddb_resource = boto3.resource("dynamodb", region_name=os.environ["AWS_REGION"])
token_table = ddb_resource.Table(os.environ.get("TOKEN_TABLE_NAME", ""))  # nosec B105
TOKEN_EXPIRATION_NAME = "tokenExpiration"  # nosec B105


@authorization_wrapper
def lambda_handler(event: Dict[str, Any], context) -> Dict[str, Any]:  # type: ignore [no-untyped-def]
    """Handle authorization for REST API."""
    logger.info("REST API authorization handler started")

    requested_resource = event["resource"]
    request_method = event["httpMethod"]

    id_token = get_id_token(event)

    if not id_token:
        logger.warning("Missing id_token in request. Denying access.")
        logger.info(f"REST API authorization handler completed with 'Deny' for resource {event['methodArn']}")
        return generate_policy(effect="Deny", resource=event["methodArn"])

    # TODO: investigate authority case sensitivity
    client_id = os.environ.get("CLIENT_ID", "")
    authority = os.environ.get("AUTHORITY", "")
    admin_group = os.environ.get("ADMIN_GROUP", "")
    user_group = os.environ.get("USER_GROUP", "")
    jwt_groups_property = os.environ.get("JWT_GROUPS_PROP", "")

    deny_policy = generate_policy(effect="Deny", resource=event["methodArn"])
    groups: str
    if id_token in get_management_tokens():
        username = "lisa-management-token"
        # Add management token to Admin groups
        groups = json.dumps([admin_group])
        allow_policy = generate_policy(effect="Allow", resource=event["methodArn"], username=username)
        allow_policy["context"] = {"username": username, "groups": groups}
        logger.debug(f"Generated policy: {allow_policy}")
        return allow_policy

    if os.environ.get("TOKEN_TABLE_NAME", None):
        token_info = is_valid_api_token(id_token)
        if token_info:

            username = token_info.get("username", "api-token")
            groups = json.dumps(token_info.get("groups", []))

            allow_policy = generate_policy(effect="Allow", resource=event["methodArn"], username=username)
            allow_policy["context"] = {"username": username, "groups": groups}
            logger.debug(f"Generated policy: {allow_policy}")
            return allow_policy

    if jwt_data := id_token_is_valid(id_token=id_token, client_id=client_id, authority=authority):
        is_admin_user = is_admin(jwt_data, admin_group, jwt_groups_property)
        is_in_user_group = is_user(jwt_data, user_group, jwt_groups_property) if user_group != "" else True
        groups = json.dumps(get_property_path(jwt_data, jwt_groups_property) or [])
        username = find_jwt_username(jwt_data)
        allow_policy = generate_policy(effect="Allow", resource=event["methodArn"], username=username)
        allow_policy["context"] = {"username": username, "groups": groups}

        if not is_in_user_group:
            return deny_policy
        if requested_resource.startswith("/models") and not is_admin_user:
            # non-admin users can still list models
            if event["path"].rstrip("/") != "/models":
                logger.info(f"Deny access to {username} due to non-admin accessing /models api.")
                return deny_policy
        if requested_resource.startswith("/configuration") and request_method == "PUT" and not is_admin_user:
            logger.info(f"Deny access to {username} due to non-admin trying to update configuration.")
            return deny_policy
        logger.debug(f"Generated policy: {allow_policy}")
        logger.info(f"REST API authorization handler completed with 'Allow' for resource {event['methodArn']}")
        return allow_policy

    logger.info(f"REST API authorization handler completed with 'Deny' for resource {event['methodArn']}")
    return deny_policy


def generate_policy(*, effect: str, resource: str, username: str = "username") -> Dict[str, Any]:
    """Generate IAM policy."""
    policy = {
        "principalId": username,
        "policyDocument": {
            "Version": "2012-10-17",
            "Statement": [{"Action": "execute-api:Invoke", "Effect": effect, "Resource": resource}],
        },
    }
    return policy


def _get_token_info(token: str) -> Any:
    """Return DDB entry for token if it exists."""
    ddb_response = token_table.get_item(Key={"token": token}, ReturnConsumedCapacity="NONE")
    return ddb_response.get("Item", None)


<<<<<<< HEAD
def is_valid_api_token(token: str) -> bool:
    if token:
        token_info = _get_token_info(token)
        if token_info:
            token_expiration = int(token_info.get(TOKEN_EXPIRATION_NAME, datetime.max.timestamp()))
            current_time = now_seconds()
            if current_time < token_expiration:  # token has not expired yet
                return True
    return False
=======
# TODO: Check username of user providing token is user token was createdFor
def is_valid_api_token(token: str) -> dict | None:
    """
    Validate API token and return token info if valid.
    Returns: token_info
    """
    if not token:
        return None

    # Hash the provided token
    token_hash = hashlib.sha256(token.encode()).hexdigest()

    # Look up hashed token in DynamoDB
    token_info = _get_token_info(token_hash)

    if not token_info:
        return None

    # Reject legacy tokens without tokenUUID
    if not token_info.get("tokenUUID"):
        logger.warning("Legacy token detected - missing tokenUUID attribute. Token must be recreated.")
        return None

    # Check expiration
    token_expiration = token_info.get(TOKEN_EXPIRATION_NAME)
    if not token_expiration:
        logger.warning("Token missing expiration field")
        return None

    current_time = int(datetime.now().timestamp())
    if current_time >= int(token_expiration):
        logger.info(f"Token expired at {token_expiration}")
        return None

    return token_info
>>>>>>> 2d6f5c21


def id_token_is_valid(*, id_token: str, client_id: str, authority: str) -> Dict[str, Any] | None:
    """Check whether an ID token is valid and return decoded data."""
    if not jwt.algorithms.has_crypto:
        logger.error("No crypto support for JWT, please install the cryptography dependency")
        return None
    logger.info(f"{authority}/.well-known/openid-configuration")

    # Here we will point to the sponsor bundle if available, defined in the create_env_variables import above
    cert_path = os.getenv("SSL_CERT_FILE", None)
    resp = requests.get(
        f"{authority}/.well-known/openid-configuration",
        verify=cert_path or True,
        timeout=120,
    )
    if resp.status_code != 200:
        logger.error("Could not get OIDC metadata: %s", resp.content)
        return None

    oidc_metadata = resp.json()
    try:
        ctx = ssl.create_default_context()
        if cert_path:
            ctx.load_verify_locations(cert_path)
        jwks_client = jwt.PyJWKClient(oidc_metadata["jwks_uri"], cache_jwk_set=True, lifespan=360, ssl_context=ctx)
        signing_key = jwks_client.get_signing_key_from_jwt(id_token)
        data: dict = jwt.decode(
            id_token,
            signing_key.key,
            algorithms=["RS256", "RS512"],
            issuer=authority,
            audience=client_id,
            options={
                "verify_signature": True,
                "verify_exp": True,
                "verify_nbf": True,
                "verify_iat": True,
                "verify_aud": True,
                "verify_iss": True,
            },
        )
        return data
    except jwt.exceptions.PyJWTError as e:
        logger.exception(e)
        return None


def is_admin(jwt_data: dict[str, Any], admin_group: str, jwt_groups_property: str) -> bool:
    """Check if the user is an admin."""
    return admin_group in (get_property_path(jwt_data, jwt_groups_property) or [])


def is_user(jwt_data: dict[str, Any], user_group: str, jwt_groups_property: str) -> bool:
    return user_group in (get_property_path(jwt_data, jwt_groups_property) or [])


def find_jwt_username(jwt_data: dict[str, str]) -> str:
    """Find the username in the JWT. If the key 'username' doesn't exist, return 'sub', which will be a UUID"""
    username = None
    if "username" in jwt_data:
        username = jwt_data.get("username")
    if "cognito:username" in jwt_data:
        username = jwt_data.get("cognito:username")
    else:
        username = jwt_data.get("sub")

    if not username:
        raise ValueError("No username found in JWT")

    return username


@cached(cache=TTLCache(maxsize=1, ttl=300))
def get_management_tokens() -> list[str]:
    """Return secret management tokens if they exist."""
    secret_tokens: list[str] = []
    secret_id = os.environ.get("MANAGEMENT_KEY_NAME")

    try:
        secret_tokens.append(
            secrets_manager.get_secret_value(SecretId=secret_id, VersionStage="AWSCURRENT")["SecretString"]
        )
        try:
            secret_tokens.append(
                secrets_manager.get_secret_value(SecretId=secret_id, VersionStage="AWSPREVIOUS")["SecretString"]
            )
        except Exception:
            logger.info("No previous management token version found")
    except ClientError as e:
        logger.warning(f"Unable to fetch {secret_id}. {e.response['Error']['Code']}: {e.response['Error']['Message']}")

    return secret_tokens<|MERGE_RESOLUTION|>--- conflicted
+++ resolved
@@ -126,19 +126,7 @@
     ddb_response = token_table.get_item(Key={"token": token}, ReturnConsumedCapacity="NONE")
     return ddb_response.get("Item", None)
 
-
-<<<<<<< HEAD
-def is_valid_api_token(token: str) -> bool:
-    if token:
-        token_info = _get_token_info(token)
-        if token_info:
-            token_expiration = int(token_info.get(TOKEN_EXPIRATION_NAME, datetime.max.timestamp()))
-            current_time = now_seconds()
-            if current_time < token_expiration:  # token has not expired yet
-                return True
-    return False
-=======
-# TODO: Check username of user providing token is user token was createdFor
+  
 def is_valid_api_token(token: str) -> dict | None:
     """
     Validate API token and return token info if valid.
@@ -167,13 +155,12 @@
         logger.warning("Token missing expiration field")
         return None
 
-    current_time = int(datetime.now().timestamp())
+    current_time = now_seconds()
     if current_time >= int(token_expiration):
         logger.info(f"Token expired at {token_expiration}")
         return None
 
     return token_info
->>>>>>> 2d6f5c21
 
 
 def id_token_is_valid(*, id_token: str, client_id: str, authority: str) -> Dict[str, Any] | None:
