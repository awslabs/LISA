{
  "name": "lisa",
<<<<<<< HEAD
  "version": "3.1.0",
=======
  "version": "3.2.1",
>>>>>>> 271b1363
  "bin": {
    "lisa": "bin/lisa.js"
  },
  "scripts": {
    "build": "tsc && cd ./cdk_runner_lambda && npm run build",
    "watch": "tsc -w",
    "test": "jest",
    "cdk": "cdk",
    "prepare": "husky install",
    "migrate-properties": "node ./scripts/migrate-properties.mjs",
    "postinstall": "(cd lib/user-interface/react && npm install) && (cd lib/docs && npm install)",
    "postbuild": "(cd lib/user-interface/react && npm build) && (cd lib/docs && npm build)"
  },
  "devDependencies": {
    "@aws-cdk/aws-lambda-python-alpha": "2.125.0-alpha.0",
    "@aws-sdk/client-iam": "^3.490.0",
    "@cdklabs/cdk-enterprise-iac": "^0.0.512",
    "@stylistic/eslint-plugin": "^2.7.2",
    "@types/jest": "^29.5.12",
    "@types/js-yaml": "^4.0.5",
    "@types/lodash": "^4.17.12",
    "@types/node": "20.5.3",
    "@typescript-eslint/eslint-plugin": "^6.7.0",
    "@typescript-eslint/parser": "^6.6.0",
    "aws-cdk": "2.125.0",
    "depcheck": "^1.4.7",
    "eslint": "^8.53.0",
    "eslint-plugin-import": "^2.28.1",
    "eslint-plugin-react-hooks": "^4.6.0",
    "eslint-plugin-react-refresh": "^0.4.4",
    "husky": "^8.0.3",
    "jest": "^29.6.3",
    "lint-staged": "^15.2.10",
    "ts-jest": "^29.1.1",
    "ts-node": "^10.9.1",
    "typescript": "~5.1.6",
    "zod2md": "^0.1.4"
  },
  "dependencies": {
    "aws-cdk-lib": "2.125.0",
    "cdk-nag": "^2.27.198",
    "constructs": "^10.0.0",
    "js-yaml": "^4.1.0",
    "lodash": "^4.17.21",
    "source-map-support": "^0.5.21",
    "util": "^0.12.5",
    "zod": "^3.22.3",
    "aws-sdk": "^2.0.0"
  },
  "lint-staged": {
    "*.ts": [
      "eslint --fix",
      "git add"
    ]
  },
  "husky": {
    "hooks": {
      "pre-commit": "lint-staged"
    }
  },
  "description": "![LISA Architecture](./assets/LisaApi.drawio.png)",
  "main": "jest.config.js",
  "directories": {
    "lib": "lib",
    "test": "test"
  },
  "author": "",
  "license": "Apache-2.0",
  "keywords": []
}<|MERGE_RESOLUTION|>--- conflicted
+++ resolved
@@ -1,10 +1,6 @@
 {
   "name": "lisa",
-<<<<<<< HEAD
-  "version": "3.1.0",
-=======
   "version": "3.2.1",
->>>>>>> 271b1363
   "bin": {
     "lisa": "bin/lisa.js"
   },
