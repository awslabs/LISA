/**
  Copyright Amazon.com, Inc. or its affiliates. All Rights Reserved.

  Licensed under the Apache License, Version 2.0 (the "License").
  You may not use this file except in compliance with the License.
  You may obtain a copy of the License at

      http://www.apache.org/licenses/LICENSE-2.0

  Unless required by applicable law or agreed to in writing, software
  distributed under the License is distributed on an "AS IS" BASIS,
  WITHOUT WARRANTIES OR CONDITIONS OF ANY KIND, either express or implied.
  See the License for the specific language governing permissions and
  limitations under the License.
*/

// LisaChat Stack.
import { Stack, StackProps } from 'aws-cdk-lib';
import { IAuthorizer } from 'aws-cdk-lib/aws-apigateway';
import { ISecurityGroup } from 'aws-cdk-lib/aws-ec2';
import { Construct } from 'constructs';

import { SessionApi } from './api/session';
import { BaseProps } from '../schema';
import { Vpc } from '../networking/vpc';
import { ConfigurationApi } from './api/configuration';
import { PromptTemplateApi } from './api/prompt-template-api';
import { McpApi } from './api/mcp';
import { UserPreferencesApi } from './api/user-preferences';

export type LisaChatProps = {
    authorizer: IAuthorizer;
    restApiId: string;
    rootResourceId: string;
    securityGroups: ISecurityGroup[];
    vpc: Vpc;
} & BaseProps & StackProps;

/**
 * LisaChat Application Construct.
 */
export class LisaChatApplicationConstruct extends Construct {
    /**
   * @param {Stack} scope - The parent or owner of the construct.
   * @param {string} id - The unique identifier for the construct within its scope.
   * @param {LisaChatProps} props - Properties for the Stack.
   */
    constructor (scope: Stack, id: string, props: LisaChatProps) {
        super(scope, id);

        const { authorizer, config, restApiId, rootResourceId, securityGroups, vpc } = props;

        // Create Configuration API first to get the configuration table
        const configurationApi = new ConfigurationApi(scope, 'ConfigurationApi', {
            authorizer,
            config,
            restApiId,
            rootResourceId,
            securityGroups,
            vpc,
        });

<<<<<<< HEAD
        // Add REST API Lambdas to APIGW
        new SessionApi(scope, 'SessionApi', {
=======
        const mcpApi = new McpApi(scope, 'McpApi', {
>>>>>>> 0842dc45
            authorizer,
            config,
            restApiId,
            rootResourceId,
            securityGroups,
            vpc,
            configTable: configurationApi.configTable,
        });

        new ConfigurationApi(scope, 'ConfigurationApi', {
            authorizer,
            config,
            restApiId,
            rootResourceId,
            securityGroups,
            vpc,
            mcpApi
        });

        new PromptTemplateApi(scope, 'PromptTemplateApi', {
            authorizer,
            config,
            restApiId,
            rootResourceId,
            securityGroups,
            vpc
        });

        new UserPreferencesApi(scope, 'UserPreferencesApi', {
            authorizer,
            config,
            restApiId,
            rootResourceId,
            securityGroups,
            vpc,
        });
    }
}<|MERGE_RESOLUTION|>--- conflicted
+++ resolved
@@ -50,6 +50,16 @@
 
         const { authorizer, config, restApiId, rootResourceId, securityGroups, vpc } = props;
 
+
+        const mcpApi = new McpApi(scope, 'McpApi', {
+            authorizer,
+            config,
+            restApiId,
+            rootResourceId,
+            securityGroups,
+            vpc,
+        });
+
         // Create Configuration API first to get the configuration table
         const configurationApi = new ConfigurationApi(scope, 'ConfigurationApi', {
             authorizer,
@@ -58,14 +68,11 @@
             rootResourceId,
             securityGroups,
             vpc,
+            mcpApi
         });
 
-<<<<<<< HEAD
         // Add REST API Lambdas to APIGW
         new SessionApi(scope, 'SessionApi', {
-=======
-        const mcpApi = new McpApi(scope, 'McpApi', {
->>>>>>> 0842dc45
             authorizer,
             config,
             restApiId,
@@ -73,16 +80,6 @@
             securityGroups,
             vpc,
             configTable: configurationApi.configTable,
-        });
-
-        new ConfigurationApi(scope, 'ConfigurationApi', {
-            authorizer,
-            config,
-            restApiId,
-            rootResourceId,
-            securityGroups,
-            vpc,
-            mcpApi
         });
 
         new PromptTemplateApi(scope, 'PromptTemplateApi', {
