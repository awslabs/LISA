{
  "name": "lisa",
  "version": "3.2.0",
  "bin": {
    "lisa": "bin/lisa.js"
  },
  "scripts": {
    "build": "tsc && cd ./cdk_runner_lambda && npm run build",
    "watch": "tsc -w",
    "test": "jest",
    "cdk": "cdk",
    "prepare": "husky install",
    "migrate-properties": "node ./scripts/migrate-properties.mjs",
    "postinstall": "(cd lib/user-interface/react && npm install) && (cd lib/docs && npm install)",
    "postbuild": "(cd lib/user-interface/react && npm build) && (cd lib/docs && npm build)",
    "generateSchemaDocs": "npx zod2md -c ./lib/zod2md.config.ts"
  },
  "devDependencies": {
    "@aws-cdk/aws-lambda-python-alpha": "2.125.0-alpha.0",
    "@aws-sdk/client-iam": "^3.490.0",
    "@cdklabs/cdk-enterprise-iac": "^0.0.512",
    "@stylistic/eslint-plugin": "^2.7.2",
    "@types/jest": "^29.5.12",
    "@types/js-yaml": "^4.0.5",
    "@types/lodash": "^4.17.12",
    "@types/node": "20.5.3",
    "@typescript-eslint/eslint-plugin": "^6.7.0",
    "@typescript-eslint/parser": "^6.6.0",
    "aws-cdk": "2.125.0",
    "depcheck": "^1.4.7",
    "eslint": "^8.53.0",
    "eslint-plugin-import": "^2.28.1",
    "eslint-plugin-react-hooks": "^4.6.0",
    "eslint-plugin-react-refresh": "^0.4.4",
    "husky": "^8.0.3",
    "jest": "^29.6.3",
    "lint-staged": "^15.2.10",
    "ts-jest": "^29.1.1",
    "ts-node": "^10.9.1",
    "typescript": "~5.1.6",
    "zod2md": "^0.1.4"
  },
  "dependencies": {
    "aws-cdk-lib": "2.125.0",
    "cdk-nag": "^2.27.198",
    "constructs": "^10.0.0",
    "js-yaml": "^4.1.0",
    "lodash": "^4.17.21",
    "source-map-support": "^0.5.21",
<<<<<<< HEAD
    "util": "^0.12.5",
    "zod": "^3.22.3",
    "aws-sdk": "^2.0.0"
=======
    "zod": "^3.22.3"
>>>>>>> 60e56f33
  },
  "lint-staged": {
    "*.ts": [
      "eslint --fix",
      "git add"
    ]
  },
  "husky": {
    "hooks": {
      "pre-commit": "lint-staged"
    }
  },
  "description": "![LISA Architecture](./assets/LisaApi.drawio.png)",
  "main": "jest.config.js",
  "directories": {
    "lib": "lib",
    "test": "test"
  },
  "author": "",
  "license": "Apache-2.0",
  "keywords": []
}<|MERGE_RESOLUTION|>--- conflicted
+++ resolved
@@ -1,6 +1,6 @@
 {
   "name": "lisa",
-  "version": "3.2.0",
+  "version": "3.1.0",
   "bin": {
     "lisa": "bin/lisa.js"
   },
@@ -12,8 +12,7 @@
     "prepare": "husky install",
     "migrate-properties": "node ./scripts/migrate-properties.mjs",
     "postinstall": "(cd lib/user-interface/react && npm install) && (cd lib/docs && npm install)",
-    "postbuild": "(cd lib/user-interface/react && npm build) && (cd lib/docs && npm build)",
-    "generateSchemaDocs": "npx zod2md -c ./lib/zod2md.config.ts"
+    "postbuild": "(cd lib/user-interface/react && npm build) && (cd lib/docs && npm build)"
   },
   "devDependencies": {
     "@aws-cdk/aws-lambda-python-alpha": "2.125.0-alpha.0",
@@ -47,13 +46,9 @@
     "js-yaml": "^4.1.0",
     "lodash": "^4.17.21",
     "source-map-support": "^0.5.21",
-<<<<<<< HEAD
     "util": "^0.12.5",
     "zod": "^3.22.3",
     "aws-sdk": "^2.0.0"
-=======
-    "zod": "^3.22.3"
->>>>>>> 60e56f33
   },
   "lint-staged": {
     "*.ts": [
