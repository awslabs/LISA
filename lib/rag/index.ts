--- conflicted
+++ resolved
@@ -62,7 +62,7 @@
 export class LisaRagStack extends Stack {
     public readonly ragApi: FastApiContainer;
 
-    /**
+  /**
    * @param {Construct} scope - The parent or owner of the construct.
    * @param {string} id - The unique identifier for the construct within its scope.
    * @param {LisaChatStackProps} props - Properties for the Stack.
@@ -252,7 +252,7 @@
                     vpc.vpc.isolatedSubnets.concat(vpc.vpc.privateSubnets).forEach((subnet) => {
                         pgvectorSg.connections.allowFrom(
                             Peer.ipv4(subnet.ipv4CidrBlock),
-                            Port.tcp(5432),
+                            Port.tcp(ragConfig.rdsConfig?.dbPort || 5432),
                             'Allow private subnets to communicate with PGVector database',
                         );
                     });
@@ -274,6 +274,7 @@
                             passwordSecretId: rdsPasswordSecret.secretName,
                             dbHost: pgvector_db.dbInstanceEndpointAddress,
                             dbName: ragConfig.rdsConfig.dbName,
+                            dbPort: ragConfig.rdsConfig.dbPort,
                         }),
                         description: 'Connection info for LISA Serve PGVector database',
                     });
@@ -313,51 +314,12 @@
                 description: 'LISA SDK common layer',
             });
         } else {
-<<<<<<< HEAD
             sdkLayer = new PythonLayerVersion(this, 'SdkLayer', {
                 entry: SDK_PATH,
                 compatibleRuntimes: [config.lambdaConfig.pythonRuntime],
                 removalPolicy: config.removalPolicy,
                 description: 'LISA SDK common layer',
             });
-=======
-          // Create new DB and SG
-          const pgvectorSg = new SecurityGroup(this, 'LISA-PGVectorSg', {
-            securityGroupName: 'LISA-PGVector-SG',
-            vpc: vpc.vpc,
-            description: 'Security group for RAG PGVector database',
-          });
-
-          vpc.vpc.isolatedSubnets.concat(vpc.vpc.privateSubnets).forEach((subnet) => {
-            pgvectorSg.connections.allowFrom(
-              Peer.ipv4(subnet.ipv4CidrBlock),
-              Port.tcp(ragConfig.rdsConfig?.dbPort || 5432),
-              'Allow private subnets to communicate with PGVector database',
-            );
-          });
-
-          const username = ragConfig.rdsConfig.username;
-          const dbCreds = Credentials.fromGeneratedSecret(username);
-          const pgvector_db = new DatabaseInstance(this, 'PGVectorDB', {
-            engine: DatabaseInstanceEngine.POSTGRES,
-            vpc: vpc.vpc,
-            credentials: dbCreds,
-            securityGroups: [pgvectorSg!],
-            removalPolicy: RemovalPolicy.DESTROY,
-          });
-          rdsPasswordSecret = pgvector_db.secret!;
-          rdsConnectionInfoPs = new StringParameter(this, createCdkId([connectionParamName, 'StringParameter']), {
-            parameterName: `${config.deploymentPrefix}/${connectionParamName}`,
-            stringValue: JSON.stringify({
-              username: username,
-              passwordSecretId: rdsPasswordSecret.secretName,
-              dbHost: pgvector_db.dbInstanceEndpointAddress,
-              dbName: ragConfig.rdsConfig.dbName,
-              dbPort: ragConfig.rdsConfig.dbPort,
-            }),
-            description: 'Connection info for LISA Serve PGVector database',
-          });
->>>>>>> 87b2085e
         }
 
         // Add REST API Lambdas to APIGW
