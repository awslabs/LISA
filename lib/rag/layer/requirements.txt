--- conflicted
+++ resolved
@@ -1,18 +1,10 @@
-<<<<<<< HEAD
 # Container-based Lambda - no size constraints!
 # All packages can be included since container images have 10GB limit
 #
 # Core RAG packages
+# psycopg2-binary==2.9.10 // provided by Common Layer
 langchain==0.3.27
 langchain-community==0.3.27
-=======
-# boto3>=1.34.131 // Provided by Lambda
-# botocore>=1.34.131 // Provided by Lambda
-# urllib3<2 // Provided by Lambda
-# psycopg2-binary==2.9.10 // provided by Common Layer
-langchain==0.3.9
-langchain-community==0.3.9
->>>>>>> 31b56a3b
 langchain-openai==0.2.11
 #
 # Scientific computing packages
