{
  "name": "lisa",
  "version": "3.1.0",
  "bin": {
    "lisa": "bin/lisa.js"
  },
  "scripts": {
    "build": "tsc && cd ./cdk_runner_lambda && npm run build",
    "watch": "tsc -w",
    "test": "jest",
    "cdk": "cdk",
    "prepare": "husky install",
    "migrate-properties": "node ./scripts/migrate-properties.mjs",
    "postinstall": "(cd lib/user-interface/react && npm install) && (cd lib/docs && npm install)",
    "postbuild": "(cd lib/user-interface/react && npm build) && (cd lib/docs && npm build)"
  },
  "devDependencies": {
    "@aws-cdk/aws-lambda-python-alpha": "2.125.0-alpha.0",
    "@aws-sdk/client-iam": "^3.490.0",
    "@cdklabs/cdk-enterprise-iac": "^0.0.512",
    "@stylistic/eslint-plugin": "^2.7.2",
    "@types/jest": "^29.5.12",
    "@types/js-yaml": "^4.0.5",
    "@types/lodash": "^4.17.12",
    "@types/node": "20.5.3",
    "@typescript-eslint/eslint-plugin": "^6.7.0",
    "@typescript-eslint/parser": "^6.6.0",
    "aws-cdk": "2.125.0",
    "depcheck": "^1.4.7",
    "eslint": "^8.53.0",
    "eslint-plugin-import": "^2.28.1",
    "eslint-plugin-react-hooks": "^4.6.0",
    "eslint-plugin-react-refresh": "^0.4.4",
    "husky": "^8.0.3",
    "jest": "^29.6.3",
    "lint-staged": "^15.2.10",
    "ts-jest": "^29.1.1",
    "ts-node": "^10.9.1",
    "typescript": "~5.1.6"
  },
  "dependencies": {
    "aws-cdk-lib": "2.125.0",
    "cdk-nag": "^2.27.198",
    "constructs": "^10.0.0",
    "js-yaml": "^4.1.0",
    "lodash": "^4.17.21",
    "source-map-support": "^0.5.21",
<<<<<<< HEAD
    "util": "^0.12.5",
    "zod": "^3.22.3"
=======
    "zod": "^3.22.3",
    "aws-sdk": "^2.0.0"
>>>>>>> 9ca5f0b6
  },
  "lint-staged": {
    "*.ts": [
      "eslint --fix",
      "git add"
    ]
  },
  "husky": {
    "hooks": {
      "pre-commit": "lint-staged"
    }
  },
  "description": "![LISA Architecture](./assets/LisaApi.drawio.png)",
  "main": "jest.config.js",
  "directories": {
    "lib": "lib",
    "test": "test"
  },
  "author": "",
  "license": "Apache-2.0",
  "keywords": []
}<|MERGE_RESOLUTION|>--- conflicted
+++ resolved
@@ -45,13 +45,9 @@
     "js-yaml": "^4.1.0",
     "lodash": "^4.17.21",
     "source-map-support": "^0.5.21",
-<<<<<<< HEAD
     "util": "^0.12.5",
-    "zod": "^3.22.3"
-=======
     "zod": "^3.22.3",
     "aws-sdk": "^2.0.0"
->>>>>>> 9ca5f0b6
   },
   "lint-staged": {
     "*.ts": [
