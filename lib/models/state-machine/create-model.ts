/**
 Copyright Amazon.com, Inc. or its affiliates. All Rights Reserved.

 Licensed under the Apache License, Version 2.0 (the "License").
 You may not use this file except in compliance with the License.
 You may obtain a copy of the License at

 http://www.apache.org/licenses/LICENSE-2.0

 Unless required by applicable law or agreed to in writing, software
 distributed under the License is distributed on an "AS IS" BASIS,
 WITHOUT WARRANTIES OR CONDITIONS OF ANY KIND, either express or implied.
 See the License for the specific language governing permissions and
 limitations under the License.
 */

import {
    Choice,
    Condition,
    DefinitionBody,
    Fail,
    StateMachine,
    Succeed,
    Wait,
} from 'aws-cdk-lib/aws-stepfunctions';
import { Construct } from 'constructs';
import { Duration } from 'aws-cdk-lib';
import { BaseProps } from '../../schema';
import { ITable } from 'aws-cdk-lib/aws-dynamodb';
import { Code, Function, ILayerVersion, Runtime } from 'aws-cdk-lib/aws-lambda';
import { IRole } from 'aws-cdk-lib/aws-iam';
import { LAMBDA_MEMORY, LAMBDA_TIMEOUT, OUTPUT_PATH, POLLING_TIMEOUT } from './constants';
import { ISecurityGroup } from 'aws-cdk-lib/aws-ec2';
import { LambdaInvoke } from 'aws-cdk-lib/aws-stepfunctions-tasks';
import { Repository } from 'aws-cdk-lib/aws-ecr';
import { IStringParameter } from 'aws-cdk-lib/aws-ssm';
import { Vpc } from '../../networking/vpc';
import { Queue } from 'aws-cdk-lib/aws-sqs';

type CreateModelStateMachineProps = BaseProps & {
    modelTable: ITable,
    lambdaLayers: ILayerVersion[];
    dockerImageBuilderFnArn: string;
    ecsModelDeployerFnArn: string;
    ecsModelImageRepository: Repository;
    role?: IRole,
    vpc?: Vpc,
    securityGroups?: ISecurityGroup[];
    restApiContainerEndpointPs: IStringParameter;
    managementKeyName: string
};

/**
 * State Machine for creating models.
 */
export class CreateModelStateMachine extends Construct {
    readonly stateMachineArn: string;

    constructor (scope: Construct, id: string, props: CreateModelStateMachineProps) {
        super(scope, id);

        const {config, modelTable, lambdaLayers, dockerImageBuilderFnArn, ecsModelDeployerFnArn, ecsModelImageRepository, role, vpc, securityGroups, restApiContainerEndpointPs, managementKeyName} = props;

        const environment = {
            DOCKER_IMAGE_BUILDER_FN_ARN: dockerImageBuilderFnArn,
            ECR_REPOSITORY_ARN: ecsModelImageRepository.repositoryArn,
            ECR_REPOSITORY_NAME: ecsModelImageRepository.repositoryName,
            ECS_MODEL_DEPLOYER_FN_ARN: ecsModelDeployerFnArn,
            LISA_API_URL_PS_NAME: restApiContainerEndpointPs.parameterName,
            MODEL_TABLE_NAME: modelTable.tableName,
            REST_API_VERSION: 'v2',
            MANAGEMENT_KEY_NAME: managementKeyName,
            RESTAPI_SSL_CERT_ARN: config.restApiConfig?.sslCertIamArn ?? '',
        };

        const setModelToCreating = new LambdaInvoke(this, 'SetModelToCreating', {
            lambdaFunction: new Function(this, 'SetModelToCreatingFunc', {
                deadLetterQueueEnabled: true,
                deadLetterQueue: new Queue(this, 'SetModelToCreatingDLQ', {
                    queueName: 'SetModelToCreatingDLQ',
                    enforceSSL: true,
                }),
                runtime: Runtime.PYTHON_3_10,
                handler: 'models.state_machine.create_model.handle_set_model_to_creating',
                code: Code.fromAsset('./lambda'),
                timeout: LAMBDA_TIMEOUT,
                memorySize: LAMBDA_MEMORY,
<<<<<<< HEAD
                reservedConcurrentExecutions: 900,
=======
                reservedConcurrentExecutions: 5,
>>>>>>> cb32c3e0
                role: role,
                vpc: vpc?.vpc,
                vpcSubnets: vpc?.subnetSelection,
                securityGroups: securityGroups,
                layers: lambdaLayers,
                environment: environment,
            }),
            outputPath: OUTPUT_PATH,
        });

        const createModelInfraChoice = new Choice(this, 'CreateModelInfraChoice');

        const startCopyDockerImage = new LambdaInvoke(this, 'StartCopyDockerImage', {
            lambdaFunction: new Function(this, 'StartCopyDockerImageFunc', {
                deadLetterQueueEnabled: true,
                deadLetterQueue: new Queue(this, 'StartCopyDockerImageDLQ', {
                    queueName: 'StartCopyDockerImageDLQ',
                    enforceSSL: true,
                }),
                runtime:  Runtime.PYTHON_3_10,
                handler: 'models.state_machine.create_model.handle_start_copy_docker_image',
                code: Code.fromAsset('./lambda'),
                timeout: LAMBDA_TIMEOUT,
                memorySize: LAMBDA_MEMORY,
<<<<<<< HEAD
                reservedConcurrentExecutions: 900,
=======
                reservedConcurrentExecutions: 5,
>>>>>>> cb32c3e0
                role: role,
                vpc: vpc?.vpc,
                vpcSubnets: vpc?.subnetSelection,
                securityGroups: securityGroups,
                layers: lambdaLayers,
                environment: environment,
            }),
            outputPath: OUTPUT_PATH,
        });

        const pollDockerImageAvailable = new LambdaInvoke(this, 'PollDockerImageAvailable', {
            lambdaFunction: new Function(this, 'PollDockerImageAvailableFunc', {
                deadLetterQueueEnabled: true,
                deadLetterQueue: new Queue(this, 'PollDockerImageAvailableDLQ', {
                    queueName: 'PollDockerImageAvailableDLQ',
                    enforceSSL: true,
                }),
                runtime: Runtime.PYTHON_3_10,
                handler: 'models.state_machine.create_model.handle_poll_docker_image_available',
                code: Code.fromAsset('./lambda'),
                timeout: LAMBDA_TIMEOUT,
                memorySize: LAMBDA_MEMORY,
<<<<<<< HEAD
                reservedConcurrentExecutions: 900,
=======
                reservedConcurrentExecutions: 5,
>>>>>>> cb32c3e0
                role: role,
                vpc: vpc?.vpc,
                vpcSubnets: vpc?.subnetSelection,
                securityGroups: securityGroups,
                layers: lambdaLayers,
                environment: environment,
            }),
            outputPath: OUTPUT_PATH,
        });

        const handleFailureState = new LambdaInvoke(this, 'HandleFailure', {
            lambdaFunction: new Function(this, 'HandleFailureFunc', {
                deadLetterQueueEnabled: true,
                deadLetterQueue: new Queue(this, 'HandleFailureDLQ', {
                    queueName: 'HandleFailureDLQ',
                    enforceSSL: true,
                }),
                runtime: Runtime.PYTHON_3_10,
                handler: 'models.state_machine.create_model.handle_failure',
                code: Code.fromAsset('./lambda'),
                timeout: LAMBDA_TIMEOUT,
                memorySize: LAMBDA_MEMORY,
<<<<<<< HEAD
                reservedConcurrentExecutions: 900,
=======
                reservedConcurrentExecutions: 5,
>>>>>>> cb32c3e0
                role: role,
                vpc: vpc?.vpc,
                vpcSubnets: vpc?.subnetSelection,
                securityGroups: securityGroups,
                layers: lambdaLayers,
                environment: environment,
            }),
            outputPath: OUTPUT_PATH,
        });

        const pollDockerImageChoice = new Choice(this, 'PollDockerImageChoice');

        const waitBeforePollingDockerImage = new Wait(this, 'WaitBeforePollingDockerImage', {
            time: POLLING_TIMEOUT,
        });

        const startCreateStack = new LambdaInvoke(this, 'StartCreateStack', {
            lambdaFunction: new Function(this, 'StartCreateStackFunc', {
                deadLetterQueueEnabled: true,
                deadLetterQueue: new Queue(this, 'StartCreateStackDLQ', {
                    queueName: 'StartCreateStackDLQ',
                    enforceSSL: true,
                }),
                runtime: Runtime.PYTHON_3_10,
                handler: 'models.state_machine.create_model.handle_start_create_stack',
                code: Code.fromAsset('./lambda'),
                timeout: Duration.minutes(8),
                memorySize: LAMBDA_MEMORY,
<<<<<<< HEAD
                reservedConcurrentExecutions: 900,
=======
                reservedConcurrentExecutions: 5,
>>>>>>> cb32c3e0
                role: role,
                vpc: vpc?.vpc,
                vpcSubnets: vpc?.subnetSelection,
                securityGroups: securityGroups,
                layers: lambdaLayers,
                environment: environment,
            }),
            outputPath: OUTPUT_PATH,
        });

        const pollCreateStack = new LambdaInvoke(this, 'PollCreateStack', {
            lambdaFunction: new Function(this, 'PollCreateStackFunc', {
                deadLetterQueueEnabled: true,
                deadLetterQueue: new Queue(this, 'PollCreateStackDLQ', {
                    queueName: 'PollCreateStackDLQ',
                    enforceSSL: true,
                }),
                runtime: Runtime.PYTHON_3_10,
                handler: 'models.state_machine.create_model.handle_poll_create_stack',
                code: Code.fromAsset('./lambda'),
                timeout: LAMBDA_TIMEOUT,
                memorySize: LAMBDA_MEMORY,
<<<<<<< HEAD
                reservedConcurrentExecutions: 900,
=======
                reservedConcurrentExecutions: 5,
>>>>>>> cb32c3e0
                role: role,
                vpc: vpc?.vpc,
                vpcSubnets: vpc?.subnetSelection,
                securityGroups: securityGroups,
                layers: lambdaLayers,
                environment: environment,
            }),
            outputPath: OUTPUT_PATH,
        });

        const pollCreateStackChoice = new Choice(this, 'PollCreateStackChoice');

        const waitBeforePollingCreateStack = new Wait(this, 'WaitBeforePollingCreateStack', {
            time: POLLING_TIMEOUT,
        });

        const addModelToLitellm = new LambdaInvoke(this, 'AddModelToLitellm', {
            lambdaFunction: new Function(this, 'AddModelToLitellmFunc', {
                deadLetterQueueEnabled: true,
                deadLetterQueue: new Queue(this, 'AddModelToLitellmDLQ', {
                    queueName: 'AddModelToLitellmDLQ',
                    enforceSSL: true,
                }),
                runtime: Runtime.PYTHON_3_10,
                handler: 'models.state_machine.create_model.handle_add_model_to_litellm',
                code: Code.fromAsset('./lambda'),
                timeout: LAMBDA_TIMEOUT,
                memorySize: LAMBDA_MEMORY,
<<<<<<< HEAD
                reservedConcurrentExecutions: 900,
=======
                reservedConcurrentExecutions: 5,
>>>>>>> cb32c3e0
                role: role,
                vpc: vpc?.vpc,
                vpcSubnets: vpc?.subnetSelection,
                securityGroups: securityGroups,
                layers: lambdaLayers,
                environment: environment,
            }),
            outputPath: OUTPUT_PATH,
        });

        const successState = new Succeed(this, 'CreateSuccess');
        const failState = new Fail(this, 'CreateFailed');

        // State Machine definition
        setModelToCreating.next(createModelInfraChoice);
        createModelInfraChoice
            .when(Condition.booleanEquals('$.create_infra', true), startCopyDockerImage)
            .otherwise(addModelToLitellm);

        // poll ECR image copy status loop
        startCopyDockerImage.next(pollDockerImageAvailable);
        pollDockerImageAvailable.next(pollDockerImageChoice);
        pollDockerImageAvailable.addCatch(handleFailureState, {  // fail if exception thrown from code
            errors: ['MaxPollsExceededException'],
        });
        pollDockerImageChoice
            .when(Condition.booleanEquals('$.continue_polling_docker', true), waitBeforePollingDockerImage)
            .otherwise(startCreateStack);
        waitBeforePollingDockerImage.next(pollDockerImageAvailable);

        // poll CloudFormation stack status loop
        startCreateStack.next(pollCreateStack);
        startCreateStack.addCatch(handleFailureState, {  // fail if CDK failed to create model stack
            errors: ['StackFailedToCreateException']
        });
        pollCreateStack.next(pollCreateStackChoice);
        pollCreateStack.addCatch(handleFailureState, {  // fail if model failed or failed to create in time
            errors: [
                'MaxPollsExceededException',
                'UnexpectedCloudFormationStateException',
            ],
        });
        pollCreateStackChoice
            .when(Condition.booleanEquals('$.continue_polling_stack', true), waitBeforePollingCreateStack)
            .otherwise(addModelToLitellm);
        waitBeforePollingCreateStack.next(pollCreateStack);

        // terminal states
        handleFailureState.next(failState);
        addModelToLitellm.next(successState);

        const stateMachine = new StateMachine(this, 'CreateModelSM', {
            definitionBody: DefinitionBody.fromChainable(setModelToCreating),
        });

        this.stateMachineArn = stateMachine.stateMachineArn;
    }
}<|MERGE_RESOLUTION|>--- conflicted
+++ resolved
@@ -85,11 +85,7 @@
                 code: Code.fromAsset('./lambda'),
                 timeout: LAMBDA_TIMEOUT,
                 memorySize: LAMBDA_MEMORY,
-<<<<<<< HEAD
-                reservedConcurrentExecutions: 900,
-=======
-                reservedConcurrentExecutions: 5,
->>>>>>> cb32c3e0
+                reservedConcurrentExecutions: 5,
                 role: role,
                 vpc: vpc?.vpc,
                 vpcSubnets: vpc?.subnetSelection,
@@ -114,11 +110,7 @@
                 code: Code.fromAsset('./lambda'),
                 timeout: LAMBDA_TIMEOUT,
                 memorySize: LAMBDA_MEMORY,
-<<<<<<< HEAD
-                reservedConcurrentExecutions: 900,
-=======
-                reservedConcurrentExecutions: 5,
->>>>>>> cb32c3e0
+                reservedConcurrentExecutions: 5,
                 role: role,
                 vpc: vpc?.vpc,
                 vpcSubnets: vpc?.subnetSelection,
@@ -141,11 +133,7 @@
                 code: Code.fromAsset('./lambda'),
                 timeout: LAMBDA_TIMEOUT,
                 memorySize: LAMBDA_MEMORY,
-<<<<<<< HEAD
-                reservedConcurrentExecutions: 900,
-=======
-                reservedConcurrentExecutions: 5,
->>>>>>> cb32c3e0
+                reservedConcurrentExecutions: 5,
                 role: role,
                 vpc: vpc?.vpc,
                 vpcSubnets: vpc?.subnetSelection,
@@ -168,11 +156,7 @@
                 code: Code.fromAsset('./lambda'),
                 timeout: LAMBDA_TIMEOUT,
                 memorySize: LAMBDA_MEMORY,
-<<<<<<< HEAD
-                reservedConcurrentExecutions: 900,
-=======
-                reservedConcurrentExecutions: 5,
->>>>>>> cb32c3e0
+                reservedConcurrentExecutions: 5,
                 role: role,
                 vpc: vpc?.vpc,
                 vpcSubnets: vpc?.subnetSelection,
@@ -201,11 +185,7 @@
                 code: Code.fromAsset('./lambda'),
                 timeout: Duration.minutes(8),
                 memorySize: LAMBDA_MEMORY,
-<<<<<<< HEAD
-                reservedConcurrentExecutions: 900,
-=======
-                reservedConcurrentExecutions: 5,
->>>>>>> cb32c3e0
+                reservedConcurrentExecutions: 5,
                 role: role,
                 vpc: vpc?.vpc,
                 vpcSubnets: vpc?.subnetSelection,
@@ -228,11 +208,7 @@
                 code: Code.fromAsset('./lambda'),
                 timeout: LAMBDA_TIMEOUT,
                 memorySize: LAMBDA_MEMORY,
-<<<<<<< HEAD
-                reservedConcurrentExecutions: 900,
-=======
-                reservedConcurrentExecutions: 5,
->>>>>>> cb32c3e0
+                reservedConcurrentExecutions: 5,
                 role: role,
                 vpc: vpc?.vpc,
                 vpcSubnets: vpc?.subnetSelection,
@@ -261,11 +237,7 @@
                 code: Code.fromAsset('./lambda'),
                 timeout: LAMBDA_TIMEOUT,
                 memorySize: LAMBDA_MEMORY,
-<<<<<<< HEAD
-                reservedConcurrentExecutions: 900,
-=======
-                reservedConcurrentExecutions: 5,
->>>>>>> cb32c3e0
+                reservedConcurrentExecutions: 5,
                 role: role,
                 vpc: vpc?.vpc,
                 vpcSubnets: vpc?.subnetSelection,
