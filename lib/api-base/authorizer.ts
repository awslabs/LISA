/**
  Copyright Amazon.com, Inc. or its affiliates. All Rights Reserved.

  Licensed under the Apache License, Version 2.0 (the "License").
  You may not use this file except in compliance with the License.
  You may obtain a copy of the License at

      http://www.apache.org/licenses/LICENSE-2.0

  Unless required by applicable law or agreed to in writing, software
  distributed under the License is distributed on an "AS IS" BASIS,
  WITHOUT WARRANTIES OR CONDITIONS OF ANY KIND, either express or implied.
  See the License for the specific language governing permissions and
  limitations under the License.
*/

import * as cdk from 'aws-cdk-lib';
import { RequestAuthorizer, IdentitySource } from 'aws-cdk-lib/aws-apigateway';
import { ISecurityGroup, IVpc } from 'aws-cdk-lib/aws-ec2';
import { IRole } from 'aws-cdk-lib/aws-iam';
import { Code, Function, LayerVersion } from 'aws-cdk-lib/aws-lambda';
import { StringParameter } from 'aws-cdk-lib/aws-ssm';
import { Construct } from 'constructs';

import { BaseProps } from '../schema';

/**
 * Properties for RestApiGateway Construct.
 *
 * @property {IVpc} vpc - Stack VPC
 * @property {Layer} authorizerLayer - Lambda layer for authorizer lambda.
 * @property {IRole} role - Execution role for lambdas
 * @property {ISecurityGroup[]} securityGroups - Security groups for Lambdas
 */
interface AuthorizerProps extends BaseProps {
  role?: IRole;
  vpc?: IVpc;
  securityGroups?: ISecurityGroup[];
}

/**
 * Lambda Authorizer Construct.
 */
export class CustomAuthorizer extends Construct {
  /** Authorizer Lambda */
  public readonly authorizer: RequestAuthorizer;

  /**
   * @param {Construct} scope - The parent or owner of the construct.
   * @param {string} id - The unique identifier for the construct within its scope.
   * @param {AuthorizerProps} props - The properties of the construct.
   */
  constructor(scope: Construct, id: string, props: AuthorizerProps) {
    super(scope, id);

    const { config, role, vpc, securityGroups } = props;

    const commonLambdaLayer = LayerVersion.fromLayerVersionArn(
      this,
      'base-common-lambda-layer',
      StringParameter.valueForStringParameter(this, `${config.deploymentPrefix}/layerVersion/common`),
    );

    const authorizerLambdaLayer = LayerVersion.fromLayerVersionArn(
      this,
      'base-authorizer-lambda-layer',
      StringParameter.valueForStringParameter(this, `${config.deploymentPrefix}/layerVersion/authorizer`),
    );

    // Create Lambda authorizer
    const authorizerLambda = new Function(this, 'AuthorizerLambda', {
      runtime: config.lambdaConfig.pythonRuntime,
      handler: `authorizer.lambda_functions.lambda_handler`,
      functionName: `${cdk.Stack.of(this).stackName}-lambda-authorizer`,
      code: Code.fromAsset(config.lambdaSourcePath),
      description: 'REST API and UI Authorization Lambda',
      timeout: cdk.Duration.seconds(30),
      memorySize: 128,
      layers: [authorizerLambdaLayer, commonLambdaLayer],
      environment: {
<<<<<<< HEAD
        CLIENT_ID: config.authConfig.clientId,
        AUTHORITY: config.authConfig.authority,
        ADMIN_GROUP: config.authConfig.adminGroup,
        JWT_GROUPS_PROP: config.authConfig.jwtGroupsProperty,
=======
        CLIENT_ID: config.authConfig!.clientId,
        AUTHORITY: config.authConfig!.authority,
>>>>>>> 1b6638d1
      },
      role: role,
      vpc: vpc,
      securityGroups: securityGroups,
    });

    // Update
    this.authorizer = new RequestAuthorizer(this, 'APIGWAuthorizer', {
      handler: authorizerLambda,
      resultsCacheTtl: cdk.Duration.seconds(0),
      identitySources: [IdentitySource.header('Authorization')],
    });
  }
}<|MERGE_RESOLUTION|>--- conflicted
+++ resolved
@@ -78,15 +78,10 @@
       memorySize: 128,
       layers: [authorizerLambdaLayer, commonLambdaLayer],
       environment: {
-<<<<<<< HEAD
-        CLIENT_ID: config.authConfig.clientId,
-        AUTHORITY: config.authConfig.authority,
-        ADMIN_GROUP: config.authConfig.adminGroup,
-        JWT_GROUPS_PROP: config.authConfig.jwtGroupsProperty,
-=======
         CLIENT_ID: config.authConfig!.clientId,
         AUTHORITY: config.authConfig!.authority,
->>>>>>> 1b6638d1
+        ADMIN_GROUP: config.authConfig!.adminGroup,
+        JWT_GROUPS_PROP: config.authConfig!.jwtGroupsProperty,
       },
       role: role,
       vpc: vpc,
