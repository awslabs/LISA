#   Copyright Amazon.com, Inc. or its affiliates. All Rights Reserved.
#
#   Licensed under the Apache License, Version 2.0 (the "License").
#   You may not use this file except in compliance with the License.
#   You may obtain a copy of the License at
#
#       http://www.apache.org/licenses/LICENSE-2.0
#
#   Unless required by applicable law or agreed to in writing, software
#   distributed under the License is distributed on an "AS IS" BASIS,
#   WITHOUT WARRANTIES OR CONDITIONS OF ANY KIND, either express or implied.
#   See the License for the specific language governing permissions and
#   limitations under the License.

import uuid
from datetime import datetime
<<<<<<< HEAD
from enum import Enum
from typing import Dict, List, Optional, Union
=======
from enum import StrEnum
from typing import List, Optional
>>>>>>> fa5b978d

from pydantic import BaseModel, Field, field_validator, model_validator
from typing_extensions import Self
from utilities.validators import validate_any_fields_defined


class HostedMcpServerStatus(str, Enum):
    """Defines possible MCP server deployment states."""

    def __str__(self) -> str:
        """Represent the enum as a string."""
        return str(self.value)

    CREATING = "Creating"
    IN_SERVICE = "InService"
    STARTING = "Starting"
    STOPPING = "Stopping"
    STOPPED = "Stopped"
    UPDATING = "Updating"
    DELETING = "Deleting"
    FAILED = "Failed"


<<<<<<< HEAD
class McpServerStatus(str, Enum):
    """Defines possible MCP server deployment states."""
=======
class McpServerStatus(StrEnum):
    """Enum representing the prompt template type."""
>>>>>>> fa5b978d

    ACTIVE = "active"
    INACTIVE = "inactive"


class McpServerModel(BaseModel):
    """
    A Pydantic model representing a template for prompts.
    Contains metadata and functionality to create new revisions.
    """

    # Unique identifier for the mcp server
    id: Optional[str] = Field(default_factory=lambda: str(uuid.uuid4()))

    # Timestamp of when the mcp server was created
    created: Optional[str] = Field(default_factory=lambda: datetime.now().isoformat())

    # Owner of the MCP user
    owner: str

    # URL of the MCP server
    url: str

    # Name of the MCP server
    name: str

    # Description of the MCP server
    description: Optional[str] = Field(default_factory=lambda: None)

    # Custom headers for the MCP client
    customHeaders: Optional[dict] = Field(default_factory=lambda: None)

    # Custom client properties for the MCP client
    clientConfig: Optional[dict] = Field(default_factory=lambda: None)

    # Status of the server set by admins
    status: Optional[HostedMcpServerStatus] = Field(default=HostedMcpServerStatus.STOPPED)

    # Groups of the MCP server
    groups: Optional[List[str]] = Field(default_factory=lambda: None)


class LoadBalancerHealthCheckConfig(BaseModel):
    """Specifies health check parameters for load balancer configuration."""

    path: str = Field(min_length=1)
    interval: int = Field(gt=0)
    timeout: int = Field(gt=0)
    healthyThresholdCount: int = Field(gt=0)
    unhealthyThresholdCount: int = Field(gt=0)


class LoadBalancerConfig(BaseModel):
    """Defines load balancer settings."""

    healthCheckConfig: LoadBalancerHealthCheckConfig


class ContainerHealthCheckConfig(BaseModel):
    """Specifies container health check parameters."""

    command: Union[str, List[str]]
    interval: int = Field(gt=0)
    startPeriod: int = Field(ge=0)
    timeout: int = Field(gt=0)
    retries: int = Field(gt=0)


class AutoScalingConfig(BaseModel):
    """Auto-scaling configuration for hosted MCP servers."""

    minCapacity: int
    maxCapacity: int
    targetValue: Optional[int] = Field(default=None)
    metricName: Optional[str] = Field(default=None)
    duration: Optional[int] = Field(default=None)
    cooldown: Optional[int] = Field(default=None)


class AutoScalingConfigUpdate(BaseModel):
    """Updatable auto-scaling configuration for hosted MCP servers (all fields optional)."""

    minCapacity: Optional[int] = Field(default=None)
    maxCapacity: Optional[int] = Field(default=None)
    targetValue: Optional[int] = Field(default=None)
    metricName: Optional[str] = Field(default=None)
    duration: Optional[int] = Field(default=None)
    cooldown: Optional[int] = Field(default=None)


class HostedMcpServerModel(BaseModel):
    """
    A Pydantic model representing a hosted MCP server configuration.
    This model is used for creating MCP servers that are deployed on ECS Fargate.
    """

    # Unique identifier for the mcp server
    id: Optional[str] = Field(default_factory=lambda: str(uuid.uuid4()))

    # Timestamp of when the mcp server was created
    created: Optional[str] = Field(default_factory=lambda: datetime.now().isoformat())

    # Owner of the MCP server
    owner: str

    # Name of the MCP server
    name: str

    # Description of the MCP server
    description: Optional[str] = Field(default_factory=lambda: None)

    # Command to start the server
    startCommand: str

    # Port number (optional, used for HTTP/SSE servers)
    port: Optional[int] = Field(default=None)

    # Server type: 'stdio', 'http', or 'sse'
    serverType: str

    # Container image (optional)
    # If provided without s3Path: use as pre-built container image
    # If provided with s3Path: use as base image for building from S3 artifacts
    image: Optional[str] = Field(default=None)

    # S3 path to server artifacts (binaries, Python files, etc.)
    # If provided with image: image is used as base image for building
    # If provided without image: default base image is used
    s3Path: Optional[str] = Field(default=None)

    # Auto-scaling configuration
    autoScalingConfig: AutoScalingConfig

    # Load balancer configuration (optional, will use defaults if not provided)
    loadBalancerConfig: Optional[LoadBalancerConfig] = Field(default=None)

    # Container health check configuration (optional, will use defaults if not provided)
    containerHealthCheckConfig: Optional[ContainerHealthCheckConfig] = Field(default=None)

    # Environment variables for the container
    environment: Optional[Dict[str, str]] = Field(default_factory=lambda: None)

    # IAM role ARN for task execution (optional, will be auto-created if not provided)
    taskExecutionRoleArn: Optional[str] = Field(default=None)

    # IAM role ARN for running tasks (optional, will be auto-created if not provided)
    taskRoleArn: Optional[str] = Field(default=None)

    # Fargate CPU units (defaults to 256 which equals 0.25 vCPU)
    cpu: Optional[int] = Field(default=256)

    # Fargate memory limit in MiB (defaults to 512 MiB)
    memoryLimitMiB: Optional[int] = Field(default=512)

    # Groups of the MCP server (for authorization)
    groups: Optional[List[str]] = Field(default_factory=lambda: None)

    # Status of the server
    status: Optional[HostedMcpServerStatus] = Field(default=HostedMcpServerStatus.CREATING)


class UpdateHostedMcpServerRequest(BaseModel):
    """Specifies parameters for hosted MCP server update requests."""

    enabled: Optional[bool] = None
    autoScalingConfig: Optional[AutoScalingConfigUpdate] = None
    environment: Optional[Dict[str, str]] = None
    containerHealthCheckConfig: Optional[ContainerHealthCheckConfig] = None
    loadBalancerConfig: Optional[LoadBalancerConfig] = None
    cpu: Optional[int] = None
    memoryLimitMiB: Optional[int] = None
    description: Optional[str] = None
    groups: Optional[List[str]] = None

    @model_validator(mode="after")
    def validate_update_request(self) -> Self:
        """Validates update request parameters."""
        fields = [
            self.enabled,
            self.autoScalingConfig,
            self.environment,
            self.containerHealthCheckConfig,
            self.loadBalancerConfig,
            self.cpu,
            self.memoryLimitMiB,
            self.description,
            self.groups,
        ]
        if not validate_any_fields_defined(fields):
            raise ValueError(
                "At least one field out of enabled, autoScalingConfig, environment, "
                "containerHealthCheckConfig, loadBalancerConfig, cpu, memoryLimitMiB, "
                "description, or groups must be defined in request payload."
            )
        return self

    @field_validator("autoScalingConfig")
    @classmethod
    def validate_autoscaling_config(cls, config: Optional[AutoScalingConfig]) -> Optional[AutoScalingConfig]:
        """Validates auto-scaling configuration."""
        if config is not None and not config:
            raise ValueError("The autoScalingConfig must not be null if defined in request payload.")
        return config

    @field_validator("containerHealthCheckConfig")
    @classmethod
    def validate_container_health_check_config(
        cls, config: Optional[ContainerHealthCheckConfig]
    ) -> Optional[ContainerHealthCheckConfig]:
        """Validates container health check configuration."""
        if config is not None and not config:
            raise ValueError("The containerHealthCheckConfig must not be null if defined in request payload.")
        return config

    @field_validator("loadBalancerConfig")
    @classmethod
    def validate_load_balancer_config(cls, config: Optional[LoadBalancerConfig]) -> Optional[LoadBalancerConfig]:
        """Validates load balancer configuration."""
        if config is not None and not config:
            raise ValueError("The loadBalancerConfig must not be null if defined in request payload.")
        return config

    @field_validator("cpu")
    @classmethod
    def validate_cpu(cls, cpu: Optional[int]) -> Optional[int]:
        """Validates CPU units."""
        if cpu is not None:
            # Fargate CPU must be in valid units: 256, 512, 1024, 2048, 4096
            valid_cpu_values = [256, 512, 1024, 2048, 4096]
            if cpu not in valid_cpu_values:
                raise ValueError(f"CPU must be one of {valid_cpu_values}")
        return cpu

    @field_validator("memoryLimitMiB")
    @classmethod
    def validate_memory(cls, memory: Optional[int]) -> Optional[int]:
        """Validates memory limit."""
        if memory is not None:
            if memory < 512:
                raise ValueError("Memory limit must be at least 512 MiB")
            if memory > 30720:
                raise ValueError("Memory limit must be at most 30720 MiB")
        return memory<|MERGE_RESOLUTION|>--- conflicted
+++ resolved
@@ -14,25 +14,16 @@
 
 import uuid
 from datetime import datetime
-<<<<<<< HEAD
-from enum import Enum
+from enum import StrEnum
 from typing import Dict, List, Optional, Union
-=======
-from enum import StrEnum
-from typing import List, Optional
->>>>>>> fa5b978d
 
 from pydantic import BaseModel, Field, field_validator, model_validator
 from typing_extensions import Self
-from utilities.validators import validate_any_fields_defined
-
-
-class HostedMcpServerStatus(str, Enum):
+from utilities.validation import validate_any_fields_defined
+
+
+class HostedMcpServerStatus(StrEnum):
     """Defines possible MCP server deployment states."""
-
-    def __str__(self) -> str:
-        """Represent the enum as a string."""
-        return str(self.value)
 
     CREATING = "Creating"
     IN_SERVICE = "InService"
@@ -44,13 +35,8 @@
     FAILED = "Failed"
 
 
-<<<<<<< HEAD
-class McpServerStatus(str, Enum):
-    """Defines possible MCP server deployment states."""
-=======
 class McpServerStatus(StrEnum):
     """Enum representing the prompt template type."""
->>>>>>> fa5b978d
 
     ACTIVE = "active"
     INACTIVE = "inactive"
