--- conflicted
+++ resolved
@@ -115,11 +115,7 @@
         //     },
         //     layers: [commonLambdaLayer],
         //     vpc: props.vpc.vpc,
-<<<<<<< HEAD
-        //     reservedConcurrentExecutions: 900,
-=======
         //     reservedConcurrentExecutions: 5,
->>>>>>> cb32c3e0
         // });
 
         // managementKeySecret.grantRead(rotateManagementKeyLambda);
