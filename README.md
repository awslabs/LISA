# LLM inference solution for Amazon Dedicated Cloud (LISA)

LISA is an enabling service to easily deploy generative AI applications in AWS customer environments. LISA is an infrastructure-as-code solution. It allows customers to provision their own infrastructure within an AWS account. Customers then bring their own models to LISA for hosting and inference.
LISA accelerates the use of generative AI applications by providing scalable, low latency access to customers’ generative LLMs and embedding language models. Using LISA to support hosting and inference allows customers to focus on experimenting with LLMs and developing generative AI applications. LISA includes an example chatbot user interface that customers can use to experiment. Also included are retrieval augmented generation (RAG) integrations with Amazon OpenSearch and PGVector. This capability allows customers to bring specialized data to LISA for incorporation into the LLM responses without requiring the model to be retrained.

![LISA Serve Architecture](./assets/LisaArchitecture.png)

## Table of contents

- [Background](#background)
- [Get Started](#get-started)
  - [Define Environment Variables](#define-environment-variables)
  - [Setting Up Your Environment](#setup-up-your-environment)
  - [Staging Model Weights](#staging-model-weights)
  - [Customize Configuration](#customize-configuration)
  - [Bootstrap](#bootstrap)
- [Deployment](#deployment)
- [Programmatic API Tokens](#programmatic-api-tokens)
- [Model Compatibility](#model-compatibility)
- [Load Testing](#load-testing)
- [Chatbot Example](#chatbot-example)
- [Usage and Features](#usage-and-features)

## Background

LISA was inspired by another AWS open source project [aws-genai-llm-chatbot](https://github.com/aws-samples/aws-genai-llm-chatbot) and deploys LLMs using the [text-generation-inference](https://github.com/huggingface/text-generation-inference/tree/main) container from HuggingFace. LISA is different from it's inspiration in a few ways:

1.  LISA is designed to operate in Amazon Dedicated Cloud (ADC) partitions.
2.  LISA is designed to be composable so we've separated the underlying LLM serving capability, this repository contains, LISA-Serve and the chat frontend, LISA-Chat, which are deployable as separate stacks.
3.  LISA is designed to support the OpenAI specification, so anywhere you can use the OpenAI API in your applications, you can insert LISA in its place.

## Deprecation Notes

With the release of the LISA v2.0.0 we have deprecated the v1 endpoint routes in LISA Serve. These routes, such as the `/v1/openai` route, will still work in the current v2 release, but we actively encourage users to migrate to the v2 endpoints
as they will have greater support for listing and using models, along with greater support for the OpenAI API specification.

We intend to fully remove the v1 routes in the next release of LISA, anticipating July 2024.

For users dependent on the v1 OpenAI endpoint, all you have to do to migrate is change your base URL route from `/v1/openai` to `/v2/serve`. Please note that model names may change once you list models again, but this comes with the benefit of being
able to list both models hosted by LISA and models that are configured with the new LiteLLM configuration options.

## Getting Started

LISA leverages AWS's cloud development toolkit (cdk). Users of LISA should be familiar with CDK and infrastructure-as-code principles. If CDK is new to you please see the [documentation on CDK](https://docs.aws.amazon.com/cdk/v2/guide/getting_started.html) and talk to your AWS support team to help get you started.

LISA uses a `make` system that leverages both environment variables and a configuration file. Most of the commands to deploy LISA are wrapped in high level `make` actions, please see [Makefile](./Makefile).

Let's start by downloading the repository. Use the "main" branch to ensure that you are using a stable LISA release.

```
git clone -b main --single-branch <path-to-lisa-repo>
cd lisa
```

### Define Environment Variables

As we stated earlier you will need to define some parameters in environment though most parameters are provided by the example configuration file, [example_config.yaml](./examle_config.yaml). You'll need to create a copy of that file and name it `config.yaml`. Any deployment specific values should be set in the `config.yaml` file which will be used when running the make commands.

```bash
# you can also leave this blank
export PROFILE=my-aws-profile
# this will prepend the stack name in cloud formation
export DEPLOYMENT_NAME=my-deployment
# the type of deployment likely dev, test or prod
export ENV=dev
```

### Setting Up Your Environment

LISA uses both Python and TypeScript so we need to setup these environments first. These are one time operations and do not need to be repeated each time LISA is deployed from the same developer machine/account. Let's first install Python requirements:

```bash
# required for parsing the Makefile
sudo apt-get install jq
pip3 install yq huggingface_hub s5cmd
make createPythonEnvironment
activate your python environment (command required is output from the previous make command)
make installPythonRequirements
```

Next we can setup the typescript environment.

```bash
make createTypeScriptEnvironment
make installTypeScriptRequirements
```

### Staging Model Weights

All model weights are stored in S3. LISA was built to use your account's S3 bucket and not publicly available model repositories. Here we assume that the s3 bucket is formatted as follows:

```
s3://<bucket-name>/<hf-model-id-1>
s3://<bucket-name>/<hf-model-id-1>/<file-1>
s3://<bucket-name>/<hf-model-id-1>/<file-2>
...
s3://<bucket-name>/<hf-model-id-2>
```

We also will need `.safetensors`. In order to reduce the startup time we will do this ahead of time. A check is run at deploy time to ensure all models have safetensors. You will be provided with the opportunity to convert models without safetensors. Model download and conversion occurs locally, so make sure you have a sufficient space on your disk. On internet connected systems, models will be downloaded via HuggingFace using the provided HuggingFace model ID. On airgapped systems, we expect model artifacts to be downloaded locally and placed in a `models` directory in the project root. Models should be placed in HuggingFace format like `models/<model-id>` where `model-id` is the `/` delimited string `<model org>/<model name>` matching the model card on HuggingFace's model repo.

Note: we have primarily designed and tested this with HuggingFace models in mind. Any models outside of this format will require you to create and upload safetensors manually.

### Identity Provider Configuration

In the config.yaml file, you will find a block for the `authConfig`. This configuration is required for deploying LISA, and it is used for identifying the
OpenID Connect identity provider (IdP) that will be used for authenticating users who want to use LISA features, such as the Chat UI. Common usage patterns
include using Cognito within your AWS Account or using [Keycloak](https://www.keycloak.org/) configured by your organization. The `authConfig` will require
four values and an optional fifth: the `authority`, the `clientId`, the `adminGroup` for writing and updating available models, the `jwtGroupsProperty` which
is the path to the field that contains the list of groups a user is a part of in the returned JWT token ex: `cognito:groups` for cognito or `realm_access.roles`
for Keycloak. The optional property is `additionalScopes` which is a list of extra scopes that might be required to request the needed group membership information.

#### Cognito

In Cognito, the `authority` will be the URL to your User Pool. As an example, if your User Pool ID, not the name, is `us-east-1_example`, and if it is
running in `us-east-1`, then the URL to put in the `authority` field would be `https://cognito-idp.us-east-1.amazonaws.com/us-east-1_example`. The `clientId`
can be found in your User Pool's "App integration" tab from within the AWS Management Console, and at the bottom of the page, you will see the list of clients
and their associated Client IDs. The ID here is what we will need for the `clientId` field.

#### Keycloak

In Keycloak, the `authority` will be the URL to your Keycloak server. The `clientId` is likely not a random string like in the Cognito clients, and instead
will be a string configured by your Keycloak administrator. Your administrator will be able to give you a client name or create a client for you to use for
this application. Once you have this string, use that as the `clientId` within the `authConfig` block.

### LiteLLM Configuration

We utilize LiteLLM under the hood to allow LISA to respond to the [OpenAI specification](https://platform.openai.com/docs/api-reference).
With the models that we are hosted using the process above, we automatically add them to our LiteLLM configuration with
no additional configuration required from the user. We expose the [LiteLLM configuration](https://litellm.vercel.app/docs/proxy/configs)
file directly within the LISA config.yaml file, so any options defined there can be defined directly in the LISA config file, under the `litellmConfig` option.
This also means that we will also support calling other existing models that your VPC configuration allows. For more
information about adding models, please see the LiteLLM docs [here](https://litellm.vercel.app/docs/proxy/configs).

For the LISA implementation, we added one more block under the models within the `model_list` so that we can gather information about your
models for usage in the LISA Chat UI. We ask for whether the model is a `textgen` or `embedding` model, and then if the model is a `textgen`
model, we ask if it supports streaming or not. If the model is an embedding model, then the `streaming` option must be null or omitted.
These fields will allow us to organize the models in the Chat UI so that the models show in
the correct locations. These fields can be seen in the example configuration below.

#### SageMaker Endpoints and Bedrock Models

We support adding existing SageMaker Endpoints and Bedrock Models to the LiteLLM configuration, and as long as the
services you use are in the same region as the LISA installation, LISA will be able to use those models alongside any
other models you have deployed. After installing LISA without referencing the SageMaker Endpoint, create a SageMaker Model using
the private subnets of the LISA deployment, and that will allow the REST API container to reach out to any Endpoint that
<<<<<<< HEAD
uses that SageMaker Model. SageMaker Endpoints and Bedrock Models may be configured statically at LISA deployment time
or dynamically using the LISA Model Management API. Any Endpoints or Models that were statically defined at LISA
deployment time cannot be removed or updated by the LISA Model Management API.
=======
uses that SageMaker Model. Then, to invoke the SageMaker Endpoints or Bedrock Models, you would need to add the following
permissions to the "REST-Role" that was created in the IAM stack:

```
"bedrock:InvokeModel",
"bedrock:InvokeModelWithResponseStream",
"sagemaker:InvokeEndpoint",
"sagemaker:InvokeEndpointWithResponseStream"
```

After adding those permissions and access in the VPC, LiteLLM will now be able to route traffic to those entities, and
they will be accessible through the LISA API Gateway, using the OpenAI specification for programmatic access.
>>>>>>> 84fb90c7

#### Recommended Configuration Options

There is no one-size-fits-all configuration, especially when it comes to invoking models whose infrastructure is defined outside
the scope of LISA, but we do recommend the following settings for a minimal setup to invoke those existing models. The following example
assumes a SageMaker Endpoint called "test-endpoint," access to the "amazon.titan-text-express-v1" Bedrock Model, a self-hosted OpenAI-compatible
text generation model with an endpoint you can access from the VPC, and a similarly configured embedding model. The SageMaker Endpoint and
Bedrock Model must be in the same region as the LISA installation.

```yaml
dev:
  litellmConfig:
    litellm_settings:
      telemetry: false # Don't attempt to send telemetry to LiteLLM servers from within VPC
      drop_params: true # Don't fail if params not recognized, instead ignore unrecognized params
    model_list:
      - model_name: test-endpoint # Human-readable name, can be anything and will be used for OpenAI API calls
        litellm_params:
          model: sagemaker/test-endpoint # Prefix required for SageMaker Endpoints and "test-endpoint" matches Endpoint name
          api_key: ignored # Provide an ignorable placeholder key to avoid LiteLLM deployment failures
        lisa_params:
          model_type: textgen
          streaming: true

      - model_name: bedrock-titan-express # Human-readable name for future OpenAI API calls
        litellm_params:
          model: bedrock/amazon.titan-text-express-v1 # Prefix required for Bedrock Models, and exact name of Model to use
          api_key: ignored # Provide an ignorable placeholder key to avoid LiteLLM deployment failures
        lisa_params:
          model_type: textgen
          streaming: true

      - model_name: custom-openai-model # Used in future OpenAI-compatible calls to LiteLLM
        litellm_params:
          model: openai/modelProvider/modelName # Prefix required for OpenAI-compatible models followed by model provider and name details
          api_base: https://your-domain-here:443/v1 # Your model's base URI
          api_key: ignored # Provide an ignorable placeholder key to avoid LiteLLM deployment failures
        lisa_params:
          model_type: textgen
          streaming: true

      - model_name: custom-openai-embedding-model # Used in future OpenAI-compatible calls to LiteLLM
        litellm_params:
          model: openai/modelProvider/modelName # Prefix required for OpenAI-compatible models followed by model provider and name details
          api_base: https://your-domain-here:443/v1 # Your model's base URI
          api_key: ignored # Provide an ignorable placeholder key to avoid LiteLLM deployment failures
        lisa_params:
          model_type: embedding
```

### Customize Configuration

The [config.yaml](./config.yaml) file has many parameters and many of them can be left as defaults but it's important to discuss a few key ones.

#### Models To Be Deployed

The configuration file will determine which models are deployed. In order to deploy an additional model or a different model the only required change is to the configuration file, as long as it is compatible with the inference container. Specifically, see the `ecsModels` section of the [config.yaml](./config.yaml) file:

```yaml
  ecsModels:
    - modelName: falcon-40b-instruct
      deploy: true
      instanceType: g4dn.12xlarge
      modelType: textgen
      inferenceContainer: tgi
      containerConfig:
        baseImage: ghcr.io/huggingface/text-generation-inference:1.0.2
        ...
```

Here we define the model name, if we want to deploy, the type of instance we want to deploy to, the type of model (textgen or embedding), the inference container and then the containerConfig. There are many more parameters for the ecs models, many for autoscaling and health checks. However, let's focus on the model specific ones:

```yaml
environment:
  QUANTIZE: bitsandbytes-nf4
  MAX_CONCURRENT_REQUESTS: 128
  MAX_INPUT_LENGTH: 1024
  MAX_TOTAL_TOKENS: 2048
```

These parameters will be used when the model endpoint is deployed and are likely to change with different model types. For more information on these parameters please see the [inference container documentation](https://github.com/huggingface/text-generation-inference/tree/main).

### Bootstrap

If you have not bootstrapped your account for CDK you must first do so. If you have move on to the next stage.

```
make bootstrap
```

## Deployment

### Using pre-built resources

A default configuration will build the necessary containers, lambda layers, and production optimized
web application at build time. In the event that you would like to use pre-built resources due to
network connectivity reasons or other concerns with the environment where you'll be deploying LISA
you can do so.

- For ECS containers (Models, APIs, etc) you can modify the `containerConfig` block of
  the corresponding entry in `config.yaml`. For container images you can provide a path to a directory
  from which a docker container will be built (default), a path to a tarball, an ECR repository arn and
  optional tag, or a public registry path.
  - We provide immediate support for HuggingFace TGI and TEI containers and for vLLM containers. The `example_config.yaml`
    file provides examples for TGI and TEI, and the only difference for using vLLM is to change the
    `inferenceContainer`, `baseImage`, and `path` options, as indicated in the snippet below. All other options can
    remain the same as the model definition examples we have for the TGI or TEI models. vLLM can also support embedding
    models in this way, so all you need to do is refer to the embedding model artifacts and remove the `streaming` field
    to deploy the embedding model.
  - vLLM has support for the OpenAI Embeddings API, but model support for it is limited because the feature is new. Currently,
    the only supported embedding model with vLLM is [intfloat/e5-mistral-7b-instruct](https://huggingface.co/intfloat/e5-mistral-7b-instruct),
    but this list is expected to grow over time as vLLM updates.
    ```yaml
    ecsModels:
      - modelName: mistralai/Mistral-7B-Instruct-v0.2
        modelId: mistral7b-vllm
        deploy: true
        modelType: textgen # can also be 'embedding'
        streaming: true # remove option if modelType is 'embedding'
        instanceType: g5.xlarge
        inferenceContainer: vllm # vLLM-specific config
        containerConfig:
          image:
            baseImage: vllm/vllm-openai:v0.5.0 # vLLM-specific config
            path: lib/serve/ecs-model/vllm # vLLM-specific config
    ```
- If you are deploying the LISA Chat User Interface you can optionally specify the path to the pre-built
  website assets using the top level `webAppAssetsPath` parameter in `config.yaml`. Specifying this path
  (typically `lib/user-interface/react/dist`) will avoid using a container to build and bundle the assets
  at CDK build time.
- For the lambda layers you can specify the path to a local zip archive of the layer code by including
  the optional `lambdaLayerAssets` block in `config.yaml` similar to the following:

```
lambdaLayerAssets:
  authorizerLayerPath: lib/core/layers/authorizer_layer.zip
  commonLayerPath: lib/core/layers/common_layer.zip
  fastapiLayerPath: /path/to/fastapi_layer.zip
  sdkLayerPath: lib/rag/layers/sdk_layer.zip
```

### Deploying

Now that we have everything setup we are ready to deploy.

```bash
make deploy
```

By default, all stacks will be deployed but a particular stack can be deployed by providing the `STACK` argument to the `deploy` target.

```bash
make deploy STACK=LisaServe
```

Available stacks can be listed by running:

```bash
make listStacks
```

After the `deploy` command is run, you should see many docker build outputs and eventually a CDK progress bar. The deployment should take about 10-15 minutes and will produce a single cloud formation output for the websocket URL.

You can test the deployment with the integration test:

```bash
pytest lisa-sdk/tests --url <rest-url-from-cdk-output> --verify <path-to-server.crt> | false
```

## Programmatic API Tokens

The LISA API Gateway can be used for programmatic access outside the example Chat application.
An example use case would be for allowing LISA to serve LLM requests that originate from the [Continue VSCode Plugin](https://www.continue.dev/).
To facilitate communication directly with the LISA API Gateway, a user with sufficient DynamoDB PutItem permissions may add
API keys to the APITokenTable, and once created, a user may make requests by including the `Authorization: Bearer ${token}`
header with that token. If using any OpenAI-compatible library, the `api_key` fields
will use the `Authorization: Bearer ${token}` format automatically, so there is no need to include additional headers
when using those libraries.

### Adding a Token

An account owner may create a long-lived API Token using the following AWS CLI command.

```bash
AWS_REGION="us-east-1"  # change to your deployment region
token_string="YOUR_STRING_HERE"  # change to a unique string for a user
aws --region $AWS_REGION dynamodb put-item --table-name $DEPLOYMENT_NAME-LISAApiTokenTable \
    --item '{"token": {"S": "'${token_string}'"}}'
```

If an account owner wants the API Token to be temporary and expire after a specific date, LISA will allow for this too.
In addition to the `token` field, the owner may specify the `tokenExpiration` field, which accepts a UNIX timestamp,
in seconds. The following command shows an example of how to do this.

```bash
AWS_REGION="us-east-1"  # change to your deployment region
token_string="YOUR_STRING_HERE"
token_expiration=$(echo $(date +%s) + 3600 | bc)  # token that expires in one hour, 3600 seconds
aws --region $AWS_REGION dynamodb put-item --table-name $DEPLOYMENT_NAME-LISAApiTokenTable \
    --item '{
        "token": {"S": "'${token_string}'"},
        "tokenExpiration": {"N": "'${token_expiration}'"}
    }'
```

Once the token is inserted into the DynamoDB Table, a user may use the token in the `Authorization` request header like
in the following snippet.

```bash
lisa_serve_rest_url="https://<rest-url-from-cdk-output>"
token_string="YOUR_STRING_HERE"
curl ${lisa_serve_rest_url}/v2/serve/models \
    -H 'accept: application/json' \
    -H 'Content-Type: application/json' \
    -H "Authorization: Bearer ${token_string}"
```

### Updating a Token

In the case that an owner wishes to change an existing expiration time or add one to a key that did not previously have
an expiration, this can be accomplished by editing the existing item. The following commands can be used as an example
for updating an existing token. Setting the expiration time to a time in the past will effectively remove access for
that key.

```bash
AWS_REGION="us-east-1"  # change to your deployment region
token_string="YOUR_STRING_HERE"
token_expiration=$(echo $(date +%s) + 600 | bc)  # token that expires in 10 minutes from now
aws --region $AWS_REGION dynamodb update-item --table-name $DEPLOYMENT_NAME-LISAApiTokenTable \
    --key '{"token": {"S": "'${token_string}'"}}' \
    --update-expression 'SET tokenExpiration=:t' \
    --expression-attribute-values '{":t": {"N": "'${token_expiration}'"}}'
```

### Removing a Token

Tokens will not be automatically removed even if they are no longer valid. An owner may remove an key, expired or not,
from the database to fully revoke the key, by deleting the item. As an example, the following commands can be used to
remove a token.

```bash
AWS_REGION="us-east-1"  # change to your deployment region
token_string="YOUR_STRING_HERE"  # change to the token to remove
aws --region $AWS_REGION dynamodb delete-item --table-name $DEPLOYMENT_NAME-LISAApiTokenTable \
    --key '{"token": {"S": "'${token_string}'"}}'
```

## Model Compatibility

### HuggingFace Generation Models

For generation models, or causal language models, LISA supports models that are supported by the underlying serving container, TGI. TGI divides compatibility into two categories: optimized models and best effort supported models. The list of optimized models is found [here](https://huggingface.co/docs/text-generation-inference/supported_models). The best effort uses the `transformers` codebase under-the-hood and so should work for most causal models on HuggingFace:

```python
AutoModelForCausalLM.from_pretrained(<model>, device_map="auto")
```

or

```python
AutoModelForSeq2SeqLM.from_pretrained(<model>, device_map="auto")
```

### HuggingFace Embedding Models

Embedding models often utilize custom codebases and are not as uniform as generation models. For this reason you will likely need to create a new `inferenceContainer`. Follow the [example](./lib/ecs-model/embedding/instructor) provided for the `instructor` model.

### vLLM Models

In addition to the support we have for the TGI and TEI containers, we support hosting models using the [vLLM container](https://docs.vllm.ai/en/latest/). vLLM abides by the OpenAI specification, and as such allows both text generation and embedding on the models that vLLM supports.
See the [deployment](#deployment) section for details on how to set up the vLLM container for your models. Similar to how the HuggingFace containers will serve safetensor weights downloaded from the
HuggingFace website, vLLM will do the same, and our configuration will allow you to serve these artifacts automatically. vLLM does not have many supported models for embeddings, but as they become available,
LISA will support them as long as the vLLM container version is updated in the config.yaml file and as long as the model's safetensors can be found in S3.

## Chatbot Example

![LISA Chatbot Architecture](./assets/LisaChat.png)

This repository include an example chatbot web application. The react based web application can be optionally deployed to demonstrate the capabilities of LISA Serve. The chatbot consists of a static react based single page application hosted via API GW S3 proxy integration. The app connects to the LISA Serve REST API and an optional RAG API. The app integrates with an OIDC compatible IdP and allows users to interact directly with any of the textgen models hosted with LISA Serve. If the optional RAG stack is deployed then users can also leverage the embeddings models and AWS OpenSearch or PGVector to demonstrate chat with RAG. Chat sessions are maintained in dynamodb table and a number of parameters are exposed through the UI to allow experimentation with various parameters including prompt, temperature, top k, top p, max tokens, and more.

## Local development

### Configuring Pre-Commit Hooks

To ensure code quality and consistency, this project uses pre-commit hooks. These hooks are configured to perform checks, such as linting and formatting, helping to catch potential issues early. These hooks are run automatically on each push to a remote branch but if you wish to run them locally before each commit, follow these steps:

1. Install pre-commit: `pip install pre-commit`
2. Install the git hook scripts: `pre-commit install`

The hooks will now run automatically on changed files but if you wish to test them against all files, run the following command: `pre-commit run --all-files`.

### Run REST API locally

```
cd lib/serve/rest-api
pip install -r src/requirements.txt
export AWS_REGION=<Region where LISA is deployed>
export AUTHORITY=<IdP Endpoint>
export CLIENT_ID=<IdP Client Id>
export REGISTERED_MODELS_PS_NAME=<Models ParameterName>
export TOKEN_TABLE_NAME="<deployment prefix>/LISAApiTokenTable"
gunicorn -k uvicorn.workers.UvicornWorker -w 2 -b "0.0.0.0:8080" "src.main:app"
```

### Run example chatbot locally

Create `lib/user-interface/react/public/env.js` file with the following contents:

```
window.env = {
  AUTHORITY: '<Your IdP URL here>',
  CLIENT_ID: '<Your IdP Client Id Here>',
  JWT_GROUPS_PROP: '<The full path (period delimited) to the property for the groups that a user is a member of in the JWT token. For Cognito: cognito:groups>',
  ADMIN_GROUP: '<The admin group you would like LISA to check the JWT token for>',
  CUSTOM_SCOPES:[<add your optional list of custom scopes to pull groups from your IdP here>],
  // Alternatively you can set this to be your REST api elb endpoint
  API_BASE_URL: 'https://${deployment_id}.execute-api.${regional_domain}/${deployment_stage}',
  RESTAPI_VERSION: 'v2',
  "MODELS": [
    {
      "model": "streaming-textgen-model",
      "streaming": true,
      "modelType": "textgen"
    },
    {
      "model": "non-streaming-textgen-model",
      "streaming": false,
      "modelType": "textgen"
    },
    {
      "model": "embedding-model",
      "streaming": null,
      "modelType": "embedding"
    }
  ]
}
```

Launch the Chat UI:

```
cd lib/user-interface/react/
npm run dev
```

## Usage and Features

The LISA Serve endpoint can be used independently of the Chat UI, and the following shows a few examples of how to do that. The Serve endpoint
will still validate user auth, so if you have a Bearer token from the IdP configured with LISA, we will honor it, or if you've set up an API
token using the [DynamoDB instructions](#programmatic-api-tokens), we will also accept that. This diagram shows the LISA Serve components that
would be utilized during direct REST API requests.

![LISA Serve Architecture](./assets/LisaServe.png)

### OpenAI Specification Compatibility

We now provide greater support for the [OpenAI specification](https://platform.openai.com/docs/api-reference) for model inference and embeddings.
We utilize LiteLLM as a proxy for both models we spin up on behalf of the user and additional models configured through the config.yaml file, and because of that, the
LISA REST API endpoint allows for a central location for making text generation and embeddings requests. We support, and are not limited to, the following popular endpoint
routes as long as your underlying models can also respond to them.

- /models
- /chat/completions
- /completions
- /embeddings

By supporting the OpenAI spec, we can more easily allow users to integrate their collection of models into their LLM applications and workflows. In LISA, users can authenticate
using their OpenID Connect Identity Provider, or with an API token created through the DynamoDB token workflow as described [here](#programmatic-api-tokens). Once the token
is retrieved, users can use that in direct requests to the LISA Serve REST API. If using the IdP, users must set the 'Authorization' header, otherwise if using the API token,
users can set the 'Authorization' header. After that, requests to `https://${lisa_api_gateway}/llm/v2/serve` will handle the OpenAI API calls. As an example, the following call can list all
models that LISA is aware of, assuming usage of the API token.

```shell
curl -s -H 'Authorization: Bearer your-api-key' -X GET https://${lisa_api_gateway}/llm/v2/serve/models
```

If using the IdP, the request would look like the following:

```shell
curl -s -H 'Authorization: Bearer your-token' -X GET https://${lisa_api_gateway}/llm/v2/serve/models
```

When using a library that requests an OpenAI-compatible base_url, you can provide `https://${lisa_api_gateway}/llm/v2/serve` here. All of the OpenAI routes will
automatically be added to the base URL, just as we appended `/models` to the `/v2/serve` route for listing all models tracked by LISA.

#### Continue JetBrains and VS Code Plugin

For developers that desire an LLM assistant to help with programming tasks, we support adding LISA as an LLM provider for the [Continue plugin](https://www.continue.dev).
To add LISA as a provider, open up the Continue plugin's `config.json` file and locate the `models` list. In this list, add the following block, replacing the placeholder URL
with your own REST API domain. The `/llm/v2/serve` is required at the end of the `apiBase`. This configuration requires an API token as created through the [DynamoDB workflow](#programmatic-api-tokens).

```json
{
  "model": "AUTODETECT",
  "title": "LISA",
  "apiBase": "https://<lisa_api_gateway>/llm/v2/serve",
  "provider": "openai",
  "apiKey": "your-api-token" // pragma: allowlist-secret
}
```

Once you save the `config.json` file, the Continue plugin will call the `/models` API to get a list of models at your disposal. The ones provided by LISA will be prefaced
with "LISA" or with the string you place in the `title` field of the config above. Once the configuration is complete and a model is selected, you can use that model to
generate code and perform AI assistant tasks within your development environment. See the [Continue documentation](https://docs.continue.dev/how-to-use-continue) for more
information about its features, capabilities, and usage.

#### Usage in LLM Libraries

If your workflow includes using libraries, such as [LangChain](https://python.langchain.com/v0.2/docs/introduction/) or [OpenAI](https://github.com/openai/openai-python),
then you can place LISA right in your application by changing only the endpoint and headers for the client objects. As an example, using the OpenAI library, the client would
normally be instantiated and invoked with the following block.

```python
from openai import OpenAI

client = OpenAI(
  api_key="my_key" # pragma: allowlist-secret not a real key
)
client.models.list()
```

To use the models being served by LISA, the client needs only a few changes:

1. Specify the `base_url` as the LISA API Gateway, using the /llm/v2/serve route at the end, similar to the apiBase in the [Continue example](#continue-jetbrains-and-vs-code-plugin)
2. Add the API key that you generated from the [token generation steps](#programmatic-api-tokens) as your `api_key` field.

The Code block will now look like this and you can continue to use the library without any other modifications.

```python
# main client library
from openai import DefaultHttpxClient, OpenAI

client = OpenAI(
  api_key="my_key", # pragma: allowlist-secret not a real key
  base_url="https://<lisa_api_gw>/llm/v2/serve",
  http_client=DefaultHttpxClient(),
)
client.models.list()
```

## License Notice

Although this repository is released under the Apache 2.0 license, when configured to use PGVector as a RAG store it uses
the third party `psycopg2-binary` library. The `psycopg2-binary` project's licensing includes the [LGPL with exceptions](https://github.com/psycopg/psycopg2/blob/master/LICENSE) license.<|MERGE_RESOLUTION|>--- conflicted
+++ resolved
@@ -144,24 +144,9 @@
 services you use are in the same region as the LISA installation, LISA will be able to use those models alongside any
 other models you have deployed. After installing LISA without referencing the SageMaker Endpoint, create a SageMaker Model using
 the private subnets of the LISA deployment, and that will allow the REST API container to reach out to any Endpoint that
-<<<<<<< HEAD
 uses that SageMaker Model. SageMaker Endpoints and Bedrock Models may be configured statically at LISA deployment time
 or dynamically using the LISA Model Management API. Any Endpoints or Models that were statically defined at LISA
 deployment time cannot be removed or updated by the LISA Model Management API.
-=======
-uses that SageMaker Model. Then, to invoke the SageMaker Endpoints or Bedrock Models, you would need to add the following
-permissions to the "REST-Role" that was created in the IAM stack:
-
-```
-"bedrock:InvokeModel",
-"bedrock:InvokeModelWithResponseStream",
-"sagemaker:InvokeEndpoint",
-"sagemaker:InvokeEndpointWithResponseStream"
-```
-
-After adding those permissions and access in the VPC, LiteLLM will now be able to route traffic to those entities, and
-they will be accessible through the LISA API Gateway, using the OpenAI specification for programmatic access.
->>>>>>> 84fb90c7
 
 #### Recommended Configuration Options
 
