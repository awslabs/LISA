--- conflicted
+++ resolved
@@ -59,7 +59,6 @@
         updateModelMutation,
         { isSuccess: isUpdateSuccess, isError: isUpdateError, error: updateError, isLoading: isUpdating, reset: resetUpdate },
     ] = useUpdateModelMutation();
-<<<<<<< HEAD
     const [
         updateScheduleMutation,
         { isSuccess: isScheduleUpdateSuccess, isError: isScheduleUpdateError, error: scheduleUpdateError, isLoading: isScheduleUpdating, reset: resetScheduleUpdate },
@@ -68,12 +67,7 @@
         deleteScheduleMutation,
         { isSuccess: isScheduleDeleteSuccess, isError: isScheduleDeleteError, error: scheduleDeleteError, isLoading: isScheduleDeleting, reset: resetScheduleDelete },
     ] = useDeleteScheduleMutation();
-    const initialForm = {
-        ...getDefaults(ModelRequestSchema),
-    };
-=======
     const initialForm = ModelRequestSchema.partial().parse({});
->>>>>>> f35c9597
     const dispatch = useAppDispatch();
     const notificationService = useNotificationService(dispatch);
 
