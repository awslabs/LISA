--- conflicted
+++ resolved
@@ -610,11 +610,7 @@
 1. Specify the `base_url` as the LISA Serve ALB, using the /v2/serve route at the end, similar to the apiBase in the [Continue example](#continue-jetbrains-and-vs-code-plugin)
 2. Add the API key that you generated from the [token generation steps](#programmatic-api-tokens) as your `api_key` field.
 3. If using a self-signed cert, you must provide a certificate path for validating SSL. If you're using an ACM or public cert, then this may be omitted.
-<<<<<<< HEAD
-  1. We provide a convenience function in the `lisa-sdk` for generating a cert path from an IAM certificate ARN if one is provided in the `RESTAPI_SSL_CERT_ARN` environment variable.
-=======
 1. We provide a convenience function in the `lisa-sdk` for generating a cert path from an IAM certificate ARN if one is provided in the `RESTAPI_SSL_CERT_ARN` environment variable.
->>>>>>> cc6a166c
 
 The Code block will now look like this and you can continue to use the library without any other modifications.
 
@@ -629,15 +625,9 @@
 cert_path = get_cert_path(iam_client)
 
 client = OpenAI(
-<<<<<<< HEAD
-  api_key="my_key", # pragma: allowlist-secret not a real key
-  base_url="https://<lisa_serve_alb>/v2/serve",
-  http_client=DefaultHttpxClient(verify=cert_path), # needed for self-signed certs on your ALB, can be omitted otherwise
-=======
     api_key="my_key", # pragma: allowlist-secret not a real key
     base_url="https://<lisa_serve_alb>/v2/serve",
     http_client=DefaultHttpxClient(verify=cert_path), # needed for self-signed certs on your ALB, can be omitted otherwise
->>>>>>> cc6a166c
 )
 client.models.list()
 ```
