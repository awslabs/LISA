/**
 Copyright Amazon.com, Inc. or its affiliates. All Rights Reserved.

 Licensed under the Apache License, Version 2.0 (the "License").
 You may not use this file except in compliance with the License.
 You may obtain a copy of the License at

 http://www.apache.org/licenses/LICENSE-2.0

 Unless required by applicable law or agreed to in writing, software
 distributed under the License is distributed on an "AS IS" BASIS,
 WITHOUT WARRANTIES OR CONDITIONS OF ANY KIND, either express or implied.
 See the License for the specific language governing permissions and
 limitations under the License.
 */

import { Construct } from 'constructs';
import {
    InstanceProfile,
    IRole,
    ManagedPolicy,
    Policy,
    PolicyStatement,
    Role,
    ServicePrincipal,
} from 'aws-cdk-lib/aws-iam';
import { Code, Function, Runtime } from 'aws-cdk-lib/aws-lambda';
import { Duration, Stack } from 'aws-cdk-lib';
import { Bucket } from 'aws-cdk-lib/aws-s3';
import { BucketDeployment, Source } from 'aws-cdk-lib/aws-s3-deployment';
import { ISecurityGroup } from 'aws-cdk-lib/aws-ec2';
import { createCdkId } from '../core/utils';
import { BaseProps } from '../schema';
import { Vpc } from '../networking/vpc';
import { Roles } from '../core/iam/roles';
import { Queue } from 'aws-cdk-lib/aws-sqs';

export type DockerImageBuilderProps = BaseProps & {
    ecrUri: string;
    mountS3DebUrl: string;
    securityGroups: ISecurityGroup[];
    vpc: Vpc;
};

export class DockerImageBuilder extends Construct {
    readonly dockerImageBuilderFn: Function;

    constructor (scope: Construct, id: string, props: DockerImageBuilderProps) {
        super(scope, id);

        const stackName = Stack.of(scope).stackName;

        const { config } = props;

        const ec2DockerBucket = new Bucket(this, createCdkId([stackName, 'docker-image-builder-ec2-bucket']));

        new BucketDeployment(this, createCdkId([stackName, 'docker-image-builder-ec2-dplmnt']), {
            sources: [Source.asset('./lib/serve/ecs-model/')],
            destinationBucket: ec2DockerBucket,
            ...(config.roles &&
              {
                  role: Role.fromRoleName(this, createCdkId([stackName, Roles.DOCKER_IMAGE_BUILDER_DEPLOYMENT_ROLE]), config.roles.DockerImageBuilderDeploymentRole),
              }),
        });

        const ec2InstanceRoleName = createCdkId([stackName, 'docker-image-builder-ec2-role']);
        const ec2InstanceProfileRole = config.roles ?
            Role.fromRoleName(this, ec2InstanceRoleName, config.roles.DockerImageBuilderEC2Role) :
            this.createEc2InstanceRole(stackName, ec2InstanceRoleName, ec2DockerBucket.bucketArn);


        const ec2BuilderRoleName = createCdkId([stackName, 'docker_image_builder_role']);
        const ec2BuilderRole = config.roles ?
            Role.fromRoleName(this, ec2BuilderRoleName, config.roles.DockerImageBuilderRole) :
            this.createEc2BuilderRole(stackName, ec2BuilderRoleName, ec2InstanceProfileRole.roleArn);

        const ec2InstanceProfileId = createCdkId([stackName, 'docker-image-builder-profile']);
        const ec2InstanceProfile = new InstanceProfile(this, ec2InstanceProfileId, {
            instanceProfileName: ec2InstanceProfileId,
            role: ec2InstanceProfileRole,
        });

        const functionId = createCdkId([stackName, 'docker-image-builder']);
        this.dockerImageBuilderFn = new Function(this, functionId, {
            deadLetterQueueEnabled: true,
            deadLetterQueue: new Queue(this, 'docker-image-builderDLQ', {
                queueName: 'docker-image-builderDLQ',
                enforceSSL: true,
            }),
            functionName: functionId,
            runtime: Runtime.PYTHON_3_10,
            handler: 'dockerimagebuilder.handler',
            code: Code.fromAsset('./lambda/'),
            timeout: Duration.minutes(1),
            reservedConcurrentExecutions: 10,
            memorySize: 1024,
            role: ec2BuilderRole,
            environment: {
                'LISA_DOCKER_BUCKET': ec2DockerBucket.bucketName,
                'LISA_ECR_URI': props.ecrUri,
                'LISA_INSTANCE_PROFILE': ec2InstanceProfile.instanceProfileArn,
                'LISA_MOUNTS3_DEB_URL': props.mountS3DebUrl,
            },
            vpc: props.vpc.vpc,
            vpcSubnets: props.vpc.subnetSelection,
            securityGroups: props.securityGroups,
        });
    }

    /**
     * Create EC2 instance role
     * @param stackName - deployment stack name
     * @param roleName - role name
     * @param dockerBucketArn - bucket arn containing docker images
     * @returns new role
     */
    createEc2InstanceRole (stackName: string, roleName: string, dockerBucketArn: string): IRole {
        const role = new Role(this, roleName, {
            roleName,
            assumedBy: new ServicePrincipal('ec2.amazonaws.com'),
        });

        const ec2InstanceProfilePolicy = new Policy(this, createCdkId([stackName, 'docker-image-builder-ec2-policy']), {
            statements: [
                new PolicyStatement({
                    actions: [
                        's3:GetObject',
                    ],
                    resources: [`${dockerBucketArn}/*`],
                }),
                new PolicyStatement({
                    actions: [
                        's3:ListBucket',
                    ],
                    resources: [dockerBucketArn],
                }),
                new PolicyStatement({
                    actions: [
                        'ecr:GetAuthorizationToken',
                        'ecr:InitiateLayerUpload',
                        'ecr:UploadLayerPart',
                        'ecr:CompleteLayerUpload',
                        'ecr:PutImage',
                        'ecr:BatchCheckLayerAvailability',
                    ],
                    resources: ['*'],
                }),
            ],
        });

        role.attachInlinePolicy(ec2InstanceProfilePolicy);

        return role;
    }

    /**
     * Create EC2 builder role
     * @param stackName - deployment stack name
     * @param roleName - role name
     * @param ec2InstanceRoleArn - EC2 Instance role arn
     * @returns new role
     */
    createEc2BuilderRole (stackName: string, roleName: string, ec2InstanceRoleArn: string): IRole {
        const role = new Role(this, roleName, {
            roleName,
            assumedBy: new ServicePrincipal('lambda.amazonaws.com'),
        });

        const assumeCdkPolicy = new Policy(this, createCdkId([stackName, 'docker-image-builder-policy']), {
            statements: [
                new PolicyStatement({
                    actions: [
                        'ec2:RunInstances',
                        'ec2:CreateTags',
                        'ec2:CreateNetworkInterface',
                        'ec2:DescribeNetworkInterfaces',
                        'ec2:DescribeSubnets',
                        'ec2:DeleteNetworkInterface',
                        'ec2:AssignPrivateIpAddresses',
                        'ec2:UnassignPrivateIpAddresses'
                    ],
                    resources: ['*'],
                }),
                new PolicyStatement({
                    actions: ['iam:PassRole'],
                    resources: [ec2InstanceRoleArn],
                }),
                new PolicyStatement({
                    actions: ['ssm:GetParameter'],
                    resources: ['arn:*:ssm:*::parameter/aws/service/*'],
                }),
            ],
        });

        role.attachInlinePolicy(assumeCdkPolicy);
        role.addManagedPolicy(ManagedPolicy.fromAwsManagedPolicyName('service-role/AWSLambdaBasicExecutionRole'));
        role.addManagedPolicy(ManagedPolicy.fromAwsManagedPolicyName('service-role/AWSLambdaVPCAccessExecutionRole'));
<<<<<<< HEAD
        const ec2InstanceProfileId = createCdkId([stackName, 'docker-image-builder-profile']);
        const ec2InstanceProfile = new InstanceProfile(this, ec2InstanceProfileId, {
            instanceProfileName: ec2InstanceProfileId,
            role: ec2InstanceProfileRole
        });

        const functionId = createCdkId([stackName, 'docker-image-builder']);
        this.dockerImageBuilderFn = new Function(this, functionId, {
            deadLetterQueueEnabled: true,
            deadLetterQueue: new Queue(this, 'docker-image-builderDLQ', {
                queueName: 'docker-image-builderDLQ',
                enforceSSL: true,
            }),
            functionName: functionId,
            runtime: Runtime.PYTHON_3_11,
            handler: 'dockerimagebuilder.handler',
            code: Code.fromAsset('./lambda/'),
            timeout: Duration.minutes(1),
            memorySize: 1024,
            reservedConcurrentExecutions: 10,
            role: role,
            environment: {
                'LISA_DOCKER_BUCKET': ec2DockerBucket.bucketName,
                'LISA_ECR_URI': props.ecrUri,
                'LISA_INSTANCE_PROFILE': ec2InstanceProfile.instanceProfileArn,
                'LISA_MOUNTS3_DEB_URL': props.mountS3DebUrl,
                ...(props.config?.subnets && {'LISA_SUBNET_ID': props.config.subnets[0].subnetId})
            },
            vpc: props.vpc.vpc,
            vpcSubnets: props.vpc.subnetSelection,
            securityGroups: props.securityGroups,
        });
=======
>>>>>>> 6edd50b4

        return role;
    }

}<|MERGE_RESOLUTION|>--- conflicted
+++ resolved
@@ -88,7 +88,7 @@
                 enforceSSL: true,
             }),
             functionName: functionId,
-            runtime: Runtime.PYTHON_3_10,
+            runtime: Runtime.PYTHON_3_11,
             handler: 'dockerimagebuilder.handler',
             code: Code.fromAsset('./lambda/'),
             timeout: Duration.minutes(1),
@@ -195,41 +195,6 @@
         role.attachInlinePolicy(assumeCdkPolicy);
         role.addManagedPolicy(ManagedPolicy.fromAwsManagedPolicyName('service-role/AWSLambdaBasicExecutionRole'));
         role.addManagedPolicy(ManagedPolicy.fromAwsManagedPolicyName('service-role/AWSLambdaVPCAccessExecutionRole'));
-<<<<<<< HEAD
-        const ec2InstanceProfileId = createCdkId([stackName, 'docker-image-builder-profile']);
-        const ec2InstanceProfile = new InstanceProfile(this, ec2InstanceProfileId, {
-            instanceProfileName: ec2InstanceProfileId,
-            role: ec2InstanceProfileRole
-        });
-
-        const functionId = createCdkId([stackName, 'docker-image-builder']);
-        this.dockerImageBuilderFn = new Function(this, functionId, {
-            deadLetterQueueEnabled: true,
-            deadLetterQueue: new Queue(this, 'docker-image-builderDLQ', {
-                queueName: 'docker-image-builderDLQ',
-                enforceSSL: true,
-            }),
-            functionName: functionId,
-            runtime: Runtime.PYTHON_3_11,
-            handler: 'dockerimagebuilder.handler',
-            code: Code.fromAsset('./lambda/'),
-            timeout: Duration.minutes(1),
-            memorySize: 1024,
-            reservedConcurrentExecutions: 10,
-            role: role,
-            environment: {
-                'LISA_DOCKER_BUCKET': ec2DockerBucket.bucketName,
-                'LISA_ECR_URI': props.ecrUri,
-                'LISA_INSTANCE_PROFILE': ec2InstanceProfile.instanceProfileArn,
-                'LISA_MOUNTS3_DEB_URL': props.mountS3DebUrl,
-                ...(props.config?.subnets && {'LISA_SUBNET_ID': props.config.subnets[0].subnetId})
-            },
-            vpc: props.vpc.vpc,
-            vpcSubnets: props.vpc.subnetSelection,
-            securityGroups: props.securityGroups,
-        });
-=======
->>>>>>> 6edd50b4
 
         return role;
     }
