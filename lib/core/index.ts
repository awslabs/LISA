--- conflicted
+++ resolved
@@ -41,7 +41,7 @@
  * Creates a virtual private cloud (VPC) and other networking resources.
  */
 export class CoreStack extends cdk.Stack {
-    /**
+  /**
    * @param {Construct} scope - The parent or owner of the construct.
    * @param {string} id - The unique identifier for the construct within its scope.
    */
@@ -60,7 +60,6 @@
             assetPath: config.lambdaLayerAssets?.commonLayerPath,
         });
 
-<<<<<<< HEAD
         // Build fastapi Lambda layer
         const fastapiLambdaLayer = new Layer(this, 'FastapiLayer', {
             config: config,
@@ -70,27 +69,6 @@
             autoUpgrade: true,
             assetPath: config.lambdaLayerAssets?.fastapiLayerPath,
         });
-=======
-    // Build fastapi Lambda layer
-    const fastapiLambdaLayer = new Layer(this, 'FastapiLayer', {
-      config: config,
-      path: FASTAPI_LAYER_PATH,
-      description: 'FastAPI requirements for REST API Lambdas',
-      architecture: ARCHITECTURE,
-      autoUpgrade: true,
-      assetPath: config.lambdaLayerAssets?.fastapiLayerPath,
-    });
-
-    // Build authorizer Lambda layer
-    const authorizerLambdaLayer = new Layer(this, 'AuthorizerLayer', {
-      config: config,
-      path: AUTHORIZER_LAYER_PATH,
-      description: 'API authorization dependencies for REST API',
-      architecture: ARCHITECTURE,
-      autoUpgrade: true,
-      assetPath: config.lambdaLayerAssets?.authorizerLayerPath,
-    });
->>>>>>> 87b2085e
 
         // Build authorizer Lambda layer
         const authorizerLambdaLayer = new Layer(this, 'AuthorizerLayer', {
@@ -102,7 +80,6 @@
             assetPath: config.lambdaLayerAssets?.authorizerLayerPath,
         });
 
-<<<<<<< HEAD
         new StringParameter(this, 'LisaCommonLamdaLayerStringParameter', {
             parameterName: `${config.deploymentPrefix}/layerVersion/common`,
             stringValue: commonLambdaLayer.layer.layerVersionArn,
@@ -121,18 +98,4 @@
             description: 'Layer Version ARN for LISA Authorizer Lambda Layer',
         });
     }
-=======
-    new StringParameter(this, 'LisaFastapiLamdaLayerStringParameter', {
-      parameterName: `${config.deploymentPrefix}/layerVersion/fastapi`,
-      stringValue: fastapiLambdaLayer.layer.layerVersionArn,
-      description: `Layer Version ARN for LISA FastAPI Lambda Layer`,
-    });
-
-    new StringParameter(this, 'LisaAuthorizerLamdaLayerStringParameter', {
-      parameterName: `${config.deploymentPrefix}/layerVersion/authorizer`,
-      stringValue: authorizerLambdaLayer.layer.layerVersionArn,
-      description: `Layer Version ARN for LISA Authorizer Lambda Layer`,
-    });
-  }
->>>>>>> 87b2085e
 }