--- conflicted
+++ resolved
@@ -75,16 +75,12 @@
 
         const setModelToCreating = new LambdaInvoke(this, 'SetModelToCreating', {
             lambdaFunction: new Function(this, 'SetModelToCreatingFunc', {
-<<<<<<< HEAD
-                runtime: Runtime.PYTHON_3_10,
-=======
                 deadLetterQueueEnabled: true,
                 deadLetterQueue: new Queue(this, 'SetModelToCreatingDLQ', {
                     queueName: 'SetModelToCreatingDLQ',
                     enforceSSL: true,
                 }),
-                runtime: config.lambdaConfig.pythonRuntime,
->>>>>>> 476ff33d
+                runtime: Runtime.PYTHON_3_10,
                 handler: 'models.state_machine.create_model.handle_set_model_to_creating',
                 code: Code.fromAsset('./lambda'),
                 timeout: LAMBDA_TIMEOUT,
@@ -104,16 +100,12 @@
 
         const startCopyDockerImage = new LambdaInvoke(this, 'StartCopyDockerImage', {
             lambdaFunction: new Function(this, 'StartCopyDockerImageFunc', {
-<<<<<<< HEAD
-                runtime: Runtime.PYTHON_3_10,
-=======
                 deadLetterQueueEnabled: true,
                 deadLetterQueue: new Queue(this, 'StartCopyDockerImageDLQ', {
                     queueName: 'StartCopyDockerImageDLQ',
                     enforceSSL: true,
                 }),
-                runtime: config.lambdaConfig.pythonRuntime,
->>>>>>> 476ff33d
+                runtime:  Runtime.PYTHON_3_10,
                 handler: 'models.state_machine.create_model.handle_start_copy_docker_image',
                 code: Code.fromAsset('./lambda'),
                 timeout: LAMBDA_TIMEOUT,
@@ -131,16 +123,12 @@
 
         const pollDockerImageAvailable = new LambdaInvoke(this, 'PollDockerImageAvailable', {
             lambdaFunction: new Function(this, 'PollDockerImageAvailableFunc', {
-<<<<<<< HEAD
-                runtime: Runtime.PYTHON_3_10,
-=======
                 deadLetterQueueEnabled: true,
                 deadLetterQueue: new Queue(this, 'PollDockerImageAvailableDLQ', {
                     queueName: 'PollDockerImageAvailableDLQ',
                     enforceSSL: true,
                 }),
-                runtime: config.lambdaConfig.pythonRuntime,
->>>>>>> 476ff33d
+                runtime: Runtime.PYTHON_3_10,
                 handler: 'models.state_machine.create_model.handle_poll_docker_image_available',
                 code: Code.fromAsset('./lambda'),
                 timeout: LAMBDA_TIMEOUT,
@@ -158,16 +146,12 @@
 
         const handleFailureState = new LambdaInvoke(this, 'HandleFailure', {
             lambdaFunction: new Function(this, 'HandleFailureFunc', {
-<<<<<<< HEAD
-                runtime: Runtime.PYTHON_3_10,
-=======
                 deadLetterQueueEnabled: true,
                 deadLetterQueue: new Queue(this, 'HandleFailureDLQ', {
                     queueName: 'HandleFailureDLQ',
                     enforceSSL: true,
                 }),
-                runtime: config.lambdaConfig.pythonRuntime,
->>>>>>> 476ff33d
+                runtime: Runtime.PYTHON_3_10,
                 handler: 'models.state_machine.create_model.handle_failure',
                 code: Code.fromAsset('./lambda'),
                 timeout: LAMBDA_TIMEOUT,
@@ -191,16 +175,12 @@
 
         const startCreateStack = new LambdaInvoke(this, 'StartCreateStack', {
             lambdaFunction: new Function(this, 'StartCreateStackFunc', {
-<<<<<<< HEAD
-                runtime: Runtime.PYTHON_3_10,
-=======
                 deadLetterQueueEnabled: true,
                 deadLetterQueue: new Queue(this, 'StartCreateStackDLQ', {
                     queueName: 'StartCreateStackDLQ',
                     enforceSSL: true,
                 }),
-                runtime: config.lambdaConfig.pythonRuntime,
->>>>>>> 476ff33d
+                runtime: Runtime.PYTHON_3_10,
                 handler: 'models.state_machine.create_model.handle_start_create_stack',
                 code: Code.fromAsset('./lambda'),
                 timeout: Duration.minutes(8),
@@ -218,16 +198,12 @@
 
         const pollCreateStack = new LambdaInvoke(this, 'PollCreateStack', {
             lambdaFunction: new Function(this, 'PollCreateStackFunc', {
-<<<<<<< HEAD
-                runtime: Runtime.PYTHON_3_10,
-=======
                 deadLetterQueueEnabled: true,
                 deadLetterQueue: new Queue(this, 'PollCreateStackDLQ', {
                     queueName: 'PollCreateStackDLQ',
                     enforceSSL: true,
                 }),
-                runtime: config.lambdaConfig.pythonRuntime,
->>>>>>> 476ff33d
+                runtime: Runtime.PYTHON_3_10,
                 handler: 'models.state_machine.create_model.handle_poll_create_stack',
                 code: Code.fromAsset('./lambda'),
                 timeout: LAMBDA_TIMEOUT,
@@ -251,16 +227,12 @@
 
         const addModelToLitellm = new LambdaInvoke(this, 'AddModelToLitellm', {
             lambdaFunction: new Function(this, 'AddModelToLitellmFunc', {
-<<<<<<< HEAD
-                runtime: Runtime.PYTHON_3_10,
-=======
                 deadLetterQueueEnabled: true,
                 deadLetterQueue: new Queue(this, 'AddModelToLitellmDLQ', {
                     queueName: 'AddModelToLitellmDLQ',
                     enforceSSL: true,
                 }),
-                runtime: config.lambdaConfig.pythonRuntime,
->>>>>>> 476ff33d
+                runtime: Runtime.PYTHON_3_10,
                 handler: 'models.state_machine.create_model.handle_add_model_to_litellm',
                 code: Code.fromAsset('./lambda'),
                 timeout: LAMBDA_TIMEOUT,
