#   Copyright Amazon.com, Inc. or its affiliates. All Rights Reserved.
#
#   Licensed under the Apache License, Version 2.0 (the "License").
#   You may not use this file except in compliance with the License.
#   You may obtain a copy of the License at
#
#       http://www.apache.org/licenses/LICENSE-2.0
#
#   Unless required by applicable law or agreed to in writing, software
#   distributed under the License is distributed on an "AS IS" BASIS,
#   WITHOUT WARRANTIES OR CONDITIONS OF ANY KIND, either express or implied.
#   See the License for the specific language governing permissions and
#   limitations under the License.

"""Common utility functions across all API handlers."""

<<<<<<< HEAD
from typing import Any, Dict, List, Optional

from utilities.common_functions import validate_model_access

from ..domain_objects import LISAModel
from ..exception import InvalidStateTransitionError, ModelNotFoundError
=======
from typing import Any, Dict, List

from ..domain_objects import GuardrailConfig, LISAModel
>>>>>>> 5cd0ada1


def to_lisa_model(model_dict: Dict[str, Any]) -> LISAModel:
    """Convert DDB model entry dictionary to a LISAModel object."""
    model_dict["model_config"]["status"] = model_dict["model_status"]
    if "model_url" in model_dict:
        model_dict["model_config"]["modelUrl"] = model_dict["model_url"]
    lisa_model: LISAModel = LISAModel.model_validate(model_dict["model_config"])
    return lisa_model


<<<<<<< HEAD
def get_model_and_validate_access(
    model_table, model_id: str, user_groups: Optional[List[str]] = None, is_admin: bool = False
) -> Dict[str, Any]:
    """
    Get model from DynamoDB and validate user access

    Args:
        model_table: DynamoDB table resource
        model_id: ID of the model to retrieve
        user_groups: User's group memberships
        is_admin: Whether user is admin

    Returns:
        Dict: Model item from DynamoDB

    Raises:
        ModelNotFoundError: If model doesn't exist or user lacks access
    """
    model_response = model_table.get_item(Key={"model_id": model_id})
    if "Item" not in model_response:
        raise ModelNotFoundError(f"Model {model_id} not found")

    model_item = model_response["Item"]

    # Check if user has access to this model based on groups
    validate_model_access(model_item, model_id, user_groups, is_admin)

    return model_item


def get_model_and_validate_status(
    model_table,
    model_id: str,
    allowed_statuses: List[str] = None,
    user_groups: Optional[List[str]] = None,
    is_admin: bool = False,
) -> Dict[str, Any]:
    """
    Get model from DynamoDB, validate user access, and check model status

    Args:
        model_table: DynamoDB table resource
        model_id: ID of the model to retrieve
        allowed_statuses: List of allowed model statuses for the operation
                         Defaults to ["InService", "Stopped"] for schedule operations
        user_groups: User's group memberships
        is_admin: Whether user is admin

    Returns:
        Dict: Model item from DynamoDB

    Raises:
        ModelNotFoundError: If model doesn't exist or user lacks access
        InvalidStateTransitionError: If model is not in allowed status
    """
    if allowed_statuses is None:
        allowed_statuses = ["InService", "Stopped"]

    model_item = get_model_and_validate_access(model_table, model_id, user_groups, is_admin)

    model_status = model_item.get("model_status")
    if model_status not in allowed_statuses:
        status_list = "', '".join(allowed_statuses)
        raise InvalidStateTransitionError(
            f"Cannot perform operation when model is in '{model_status}' state, "
            f"model must be in one of: '{status_list}'."
        )

    return model_item
=======
def create_guardrail_config(item: Dict[str, Any]) -> GuardrailConfig:
    """Create a GuardrailConfig object from a DynamoDB guardrail item."""
    return GuardrailConfig(**item)


def attach_guardrails_to_model(model: LISAModel, guardrail_items: List[Dict[str, Any]]) -> None:
    """Build guardrails config from DDB items and attach to model."""
    if not guardrail_items:
        return

    model.guardrailsConfig = {
        f"guardrail-{item['guardrailName']}": create_guardrail_config(item) for item in guardrail_items
    }


def fetch_guardrails_for_model(guardrails_table, model_id: str) -> List[Dict[str, Any]]:
    """Query guardrails table for a specific model ID."""
    guardrails_response = guardrails_table.query(
        IndexName="ModelIdIndex",
        KeyConditionExpression="modelId = :modelId",
        ExpressionAttributeValues={":modelId": model_id},
    )
    return guardrails_response.get("Items", [])


def fetch_all_guardrails(guardrails_table) -> List[Dict[str, Any]]:
    """Scan all guardrails from the table with pagination."""
    all_guardrails = []
    guardrails_response = guardrails_table.scan()
    all_guardrails.extend(guardrails_response.get("Items", []))
    pagination_key = guardrails_response.get("LastEvaluatedKey", None)

    while pagination_key:
        guardrails_response = guardrails_table.scan(ExclusiveStartKey=pagination_key)
        all_guardrails.extend(guardrails_response.get("Items", []))
        pagination_key = guardrails_response.get("LastEvaluatedKey", None)

    return all_guardrails


def group_guardrails_by_model(guardrail_items: List[Dict[str, Any]]) -> Dict[str, List[Dict[str, Any]]]:
    """Group guardrail items by modelId."""
    guardrails_by_model: Dict[str, List[Dict[str, Any]]] = {}
    for item in guardrail_items:
        model_id = item["modelId"]
        if model_id not in guardrails_by_model:
            guardrails_by_model[model_id] = []
        guardrails_by_model[model_id].append(item)

    return guardrails_by_model
>>>>>>> 5cd0ada1
<|MERGE_RESOLUTION|>--- conflicted
+++ resolved
@@ -14,18 +14,15 @@
 
 """Common utility functions across all API handlers."""
 
-<<<<<<< HEAD
 from typing import Any, Dict, List, Optional
 
 from utilities.common_functions import validate_model_access
 
 from ..domain_objects import LISAModel
 from ..exception import InvalidStateTransitionError, ModelNotFoundError
-=======
 from typing import Any, Dict, List
 
 from ..domain_objects import GuardrailConfig, LISAModel
->>>>>>> 5cd0ada1
 
 
 def to_lisa_model(model_dict: Dict[str, Any]) -> LISAModel:
@@ -37,7 +34,6 @@
     return lisa_model
 
 
-<<<<<<< HEAD
 def get_model_and_validate_access(
     model_table, model_id: str, user_groups: Optional[List[str]] = None, is_admin: bool = False
 ) -> Dict[str, Any]:
@@ -107,7 +103,6 @@
         )
 
     return model_item
-=======
 def create_guardrail_config(item: Dict[str, Any]) -> GuardrailConfig:
     """Create a GuardrailConfig object from a DynamoDB guardrail item."""
     return GuardrailConfig(**item)
@@ -157,5 +152,4 @@
             guardrails_by_model[model_id] = []
         guardrails_by_model[model_id].append(item)
 
-    return guardrails_by_model
->>>>>>> 5cd0ada1
+    return guardrails_by_model