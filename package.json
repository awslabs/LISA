--- conflicted
+++ resolved
@@ -1,7 +1,6 @@
 {
-<<<<<<< HEAD
   "name": "@awslabs/lisa",
-  "version": "3.5.0",
+  "version": "3.5.1",
   "description": "A scalable infrastructure-as-code solution for self-hosting and orchestrating LLM inference with RAG capabilities, providing low-latency access to generative AI and embedding models across multiple providers.",
   "homepage": "https://awslabs.github.io/LISA/",
   "license": "Apache-2.0",
@@ -31,12 +30,6 @@
   ],
   "publishConfig": {
     "registry": "https://npm.pkg.github.com"
-=======
-  "name": "lisa",
-  "version": "3.5.1",
-  "bin": {
-    "lisa": "bin/lisa.js"
->>>>>>> 82b8b943
   },
   "workspaces": [
     "lib/user-interface/react",
