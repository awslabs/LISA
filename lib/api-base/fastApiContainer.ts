/**
  Copyright Amazon.com, Inc. or its affiliates. All Rights Reserved.

  Licensed under the Apache License, Version 2.0 (the "License").
  You may not use this file except in compliance with the License.
  You may obtain a copy of the License at

      http://www.apache.org/licenses/LICENSE-2.0

  Unless required by applicable law or agreed to in writing, software
  distributed under the License is distributed on an "AS IS" BASIS,
  WITHOUT WARRANTIES OR CONDITIONS OF ANY KIND, either express or implied.
  See the License for the specific language governing permissions and
  limitations under the License.
*/

import { CfnOutput } from 'aws-cdk-lib';
import { ITable } from 'aws-cdk-lib/aws-dynamodb';
import { SecurityGroup } from 'aws-cdk-lib/aws-ec2';
import { AmiHardwareType, ContainerDefinition } from 'aws-cdk-lib/aws-ecs';
import { IRole } from 'aws-cdk-lib/aws-iam';
import { Construct } from 'constructs';
import { dump as yamlDump } from 'js-yaml';

import { ECSCluster } from './ecsCluster';
<<<<<<< HEAD
import { BaseProps, Ec2Metadata, EcsSourceType } from '../schema';
=======
import { BaseProps, Ec2Metadata, EcsSourceType, FastApiContainerConfig } from '../schema';
>>>>>>> 01583743
import { Vpc } from '../networking/vpc';

// This is the amount of memory to buffer (or subtract off) from the total instance memory, if we don't include this,
// the container can have a hard time finding available RAM resources to start and the tasks will fail deployment
const CONTAINER_MEMORY_BUFFER = 1024 * 2;

/**
 * Properties for FastApiContainer Construct.
 *
 * @property {IVpc} vpc - The virtual private cloud (VPC).
 * @property {SecurityGroup} securityGroups - The security groups of the application.
 * @property {Map<number, ISubnet>} importedSubnets for application.
 */
type FastApiContainerProps = {
    apiName: string;
    resourcePath: string;
    securityGroup: SecurityGroup;
    tokenTable: ITable | undefined;
    vpc: Vpc;
} & BaseProps;

/**
 * FastApiContainer Construct.
 */
export class FastApiContainer extends Construct {
    /** FastAPI container */
    public readonly container: ContainerDefinition;

    /** FastAPI IAM task role */
    public readonly taskRole: IRole;

    /** FastAPI URL **/
    public readonly endpoint: string;

    /**
   * @param {Construct} scope - The parent or owner of the construct.
   * @param {string} id - The unique identifier for the construct within its scope.
   * @param {RestApiProps} props - The properties of the construct.
   */
    constructor (scope: Construct, id: string, props: FastApiContainerProps) {
        super(scope, id);

        const { config, securityGroup, tokenTable, vpc } = props;

        const buildArgs: Record<string, string> | undefined = {
            BASE_IMAGE: 'python:3.10',
            PYPI_INDEX_URL: config.pypiConfig.indexUrl,
            PYPI_TRUSTED_HOST: config.pypiConfig.trustedHost,
            LITELLM_CONFIG: yamlDump(config.litellmConfig),
        };
        const environment: Record<string, string> = {
            LOG_LEVEL: config.logLevel,
            AWS_REGION: config.region,
            AWS_REGION_NAME: config.region, // for supporting SageMaker endpoints in LiteLLM
            THREADS: Ec2Metadata.get('m5.large').vCpus.toString(),
            LITELLM_KEY: config.litellmConfig.db_key,
        };

        if (config.restApiConfig.internetFacing) {
            environment.USE_AUTH = 'true';
            environment.AUTHORITY = config.authConfig!.authority;
            environment.CLIENT_ID = config.authConfig!.clientId;
            environment.ADMIN_GROUP = config.authConfig!.adminGroup;
            environment.JWT_GROUPS_PROP = config.authConfig!.jwtGroupsProperty;
        } else {
            environment.USE_AUTH = 'false';
        }

        if (tokenTable) {
            environment.TOKEN_TABLE_NAME = tokenTable.tableName;
        }

        const apiCluster = new ECSCluster(scope, `${id}-ECSCluster`, {
            config,
            ecsConfig: {
                amiHardwareType: AmiHardwareType.STANDARD,
                autoScalingConfig: {
                    blockDeviceVolumeSize: 30,
                    minCapacity: 1,
                    maxCapacity: 1,
                    cooldown: 60,
                    defaultInstanceWarmup: 60,
                    metricConfig: {
                        AlbMetricName: 'RequestCountPerTarget',
                        targetValue: 1000,
                        duration: 60,
                        estimatedInstanceWarmup: 30
                    }
                },
                buildArgs,
                containerConfig: {
                    image: {
                        baseImage: 'python:3.10',
                        path: 'lib/serve/rest-api',
                        type: EcsSourceType.ASSET
                    },
                    healthCheckConfig: {
                        command: ['CMD-SHELL', 'exit 0'],
                        interval: 10,
                        startPeriod: 30,
                        timeout: 5,
                        retries: 3
                    },
                    environment: {},
                    sharedMemorySize: 0
                },
                containerMemoryBuffer: CONTAINER_MEMORY_BUFFER,
                environment,
                identifier: props.apiName,
                instanceType: 'm5.large',
                internetFacing: config.restApiConfig.internetFacing,
                loadBalancerConfig: {
                    healthCheckConfig: {
                        path: '/health',
                        interval: 60,
                        timeout: 30,
                        healthyThresholdCount: 2,
                        unhealthyThresholdCount: 10
                    },
                    domainName: null,
                    sslCertIamArn: config.restApiConfig?.sslCertIamArn ?? null,
                },
            },
            securityGroup,
            vpc
        });

        if (tokenTable) {
            tokenTable.grantReadData(apiCluster.taskRole);
        }

        this.endpoint = apiCluster.endpointUrl;

        // Update
        this.container = apiCluster.container;
        this.taskRole = apiCluster.taskRole;

        // CFN output
        new CfnOutput(this, `${props.apiName}Url`, {
            value: apiCluster.endpointUrl,
        });
    }
}<|MERGE_RESOLUTION|>--- conflicted
+++ resolved
@@ -23,11 +23,7 @@
 import { dump as yamlDump } from 'js-yaml';
 
 import { ECSCluster } from './ecsCluster';
-<<<<<<< HEAD
 import { BaseProps, Ec2Metadata, EcsSourceType } from '../schema';
-=======
-import { BaseProps, Ec2Metadata, EcsSourceType, FastApiContainerConfig } from '../schema';
->>>>>>> 01583743
 import { Vpc } from '../networking/vpc';
 
 // This is the amount of memory to buffer (or subtract off) from the total instance memory, if we don't include this,
@@ -39,7 +35,6 @@
  *
  * @property {IVpc} vpc - The virtual private cloud (VPC).
  * @property {SecurityGroup} securityGroups - The security groups of the application.
- * @property {Map<number, ISubnet>} importedSubnets for application.
  */
 type FastApiContainerProps = {
     apiName: string;
