--- conflicted
+++ resolved
@@ -453,47 +453,27 @@
     endpoint: z.string(),
 });
 
-<<<<<<< HEAD
-/**
- * Configuration schema for RAG repository. Defines settings for OpenSearch.
- */
-const RagRepositoryConfigSchema = z.object({
-    repositoryId: z.string(),
-    type: z.nativeEnum(RagRepositoryType),
-    opensearchConfig: z.union([OpenSearchExistingClusterConfig, OpenSearchNewClusterConfig]).optional(),
-    rdsConfig: RdsInstanceConfig.optional(),
-    pipelines: z.array(z.object({
-        chunkOverlap: z.number(),
-        chunkSize: z.number(),
-        embeddingModel: z.string(),
-        s3Bucket: z.string(),
-        s3Prefix: z.string(),
-        trigger: z.union([z.literal('daily'), z.literal('event')]),
-        collectionName: z.string()
-    })).optional()
-}).refine((input) => {
-    if (
-        (input.type === RagRepositoryType.OPENSEARCH && input.opensearchConfig === undefined) ||
-        (input.type === RagRepositoryType.PGVECTOR && input.rdsConfig === undefined)
-    ) {
-        return false;
-    }
-    return true;
-});
-=======
 const RagRepositoryConfigSchema = z
     .object({
         repositoryId: z.string(),
         type: z.nativeEnum(RagRepositoryType),
         opensearchConfig: z.union([OpenSearchExistingClusterConfig, OpenSearchNewClusterConfig]).optional(),
         rdsConfig: RdsInstanceConfig.optional(),
+        pipelines: z.array(z.object({
+            chunkOverlap: z.number(),
+            chunkSize: z.number(),
+            embeddingModel: z.string(),
+            s3Bucket: z.string(),
+            s3Prefix: z.string(),
+            trigger: z.union([z.literal('daily'), z.literal('event')]),
+            collectionName: z.string()
+        })).optional(),
     })
     .refine((input) => {
         return !((input.type === RagRepositoryType.OPENSEARCH && input.opensearchConfig === undefined) ||
         (input.type === RagRepositoryType.PGVECTOR && input.rdsConfig === undefined));
     })
     .describe('Configuration schema for RAG repository. Defines settings for OpenSearch.');
->>>>>>> 60e56f33
 
 const RagFileProcessingConfigSchema = z.object({
     chunkSize: z.number().min(100).max(10000),
