--- conflicted
+++ resolved
@@ -72,13 +72,7 @@
             )
         else:
             documents = generate_chunks(job)
-<<<<<<< HEAD
-            texts, metadatas = prepare_chunks(
-                docs=documents, repository_id=job.repository_id, collection_id=job.collection_id
-            )
-=======
             texts, metadatas = prepare_chunks(documents, job.repository_id, job.collection_id)
->>>>>>> 973c1d15
             all_ids = store_chunks_in_vectorstore(
                 texts=texts,
                 metadatas=metadatas,
