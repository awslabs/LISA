/**
 Copyright Amazon.com, Inc. or its affiliates. All Rights Reserved.

 Licensed under the Apache License, Version 2.0 (the "License").
 You may not use this file except in compliance with the License.
 You may obtain a copy of the License at

 http://www.apache.org/licenses/LICENSE-2.0

 Unless required by applicable law or agreed to in writing, software
 distributed under the License is distributed on an "AS IS" BASIS,
 WITHOUT WARRANTIES OR CONDITIONS OF ANY KIND, either express or implied.
 See the License for the specific language governing permissions and
 limitations under the License.
 */


import { Construct } from 'constructs';
import { LambdaInvoke } from 'aws-cdk-lib/aws-stepfunctions-tasks';
import {
    Choice,
    Condition,
    DefinitionBody,
    StateMachine,
    Succeed,
    Wait,
} from 'aws-cdk-lib/aws-stepfunctions';
import { Code, Function, ILayerVersion, Runtime } from 'aws-cdk-lib/aws-lambda';
import { BaseProps } from '../../schema';
import { IRole } from 'aws-cdk-lib/aws-iam';
import { ISecurityGroup } from 'aws-cdk-lib/aws-ec2';
import { ITable } from 'aws-cdk-lib/aws-dynamodb';
import { LAMBDA_MEMORY, LAMBDA_TIMEOUT, OUTPUT_PATH, POLLING_TIMEOUT } from './constants';
import { IStringParameter } from 'aws-cdk-lib/aws-ssm';
import { Vpc } from '../../networking/vpc';
import { Queue } from 'aws-cdk-lib/aws-sqs';

type DeleteModelStateMachineProps = BaseProps & {
    modelTable: ITable,
    lambdaLayers: ILayerVersion[],
    role?: IRole,
    vpc?: Vpc,
    securityGroups?: ISecurityGroup[];
    restApiContainerEndpointPs: IStringParameter;
    managementKeyName: string;
};


/**
 * State Machine for deleting models.
 */
export class DeleteModelStateMachine extends Construct {
    readonly stateMachineArn: string;

    constructor (scope: Construct, id: string, props: DeleteModelStateMachineProps) {
        super(scope, id);

        const { config, modelTable, lambdaLayers, role, vpc, securityGroups, restApiContainerEndpointPs, managementKeyName } = props;

        const environment = {  // Environment variables to set in all Lambda functions
            MODEL_TABLE_NAME: modelTable.tableName,
            LISA_API_URL_PS_NAME: restApiContainerEndpointPs.parameterName,
            REST_API_VERSION: 'v2',
            MANAGEMENT_KEY_NAME: managementKeyName,
            RESTAPI_SSL_CERT_ARN: config.restApiConfig?.sslCertIamArn ?? '',
        };

        // Needs to return if model has a stack to delete or if it is only in LiteLLM. Updates model state to DELETING.
        // Input payload to state machine contains the model name that we want to delete.
        const setModelToDeleting = new LambdaInvoke(this, 'SetModelToDeleting', {
            lambdaFunction: new Function(this, 'SetModelToDeletingFunc', {
<<<<<<< HEAD
                runtime: Runtime.PYTHON_3_10,
=======
                deadLetterQueueEnabled: true,
                deadLetterQueue: new Queue(this, 'SetModelToDeletingDLQ', {
                    queueName: 'SetModelToDeletingDLQ',
                    enforceSSL: true,
                }),
                runtime: config.lambdaConfig.pythonRuntime,
>>>>>>> 476ff33d
                handler: 'models.state_machine.delete_model.handle_set_model_to_deleting',
                code: Code.fromAsset('./lambda'),
                timeout: LAMBDA_TIMEOUT,
                memorySize: LAMBDA_MEMORY,
                reservedConcurrentExecutions: 1000,
                role: role,
                vpc: vpc?.vpc,
                vpcSubnets: vpc?.subnetSelection,
                securityGroups: securityGroups,
                layers: lambdaLayers,
                environment: environment,
            }),
            outputPath: OUTPUT_PATH,
        });

        const deleteFromLitellm = new LambdaInvoke(this, 'DeleteFromLitellm', {
            lambdaFunction: new Function(this, 'DeleteFromLitellmFunc', {
<<<<<<< HEAD
                runtime: Runtime.PYTHON_3_10,
=======
                deadLetterQueueEnabled: true,
                deadLetterQueue: new Queue(this, 'DeleteFromLitellmDLQ', {
                    queueName: 'DeleteFromLitellmDLQ',
                    enforceSSL: true,
                }),
                runtime: config.lambdaConfig.pythonRuntime,
>>>>>>> 476ff33d
                handler: 'models.state_machine.delete_model.handle_delete_from_litellm',
                code: Code.fromAsset('./lambda'),
                timeout: LAMBDA_TIMEOUT,
                memorySize: LAMBDA_MEMORY,
                reservedConcurrentExecutions: 1000,
                role: role,
                vpc: vpc?.vpc,
                vpcSubnets: vpc?.subnetSelection,
                securityGroups: securityGroups,
                layers: lambdaLayers,
                environment: environment,
            }),
            outputPath: OUTPUT_PATH,
        });

        const deleteStack = new LambdaInvoke(this, 'DeleteStack', {
            lambdaFunction: new Function(this, 'DeleteStackFunc', {
<<<<<<< HEAD
                runtime: Runtime.PYTHON_3_10,
=======
                deadLetterQueueEnabled: true,
                deadLetterQueue: new Queue(this, 'DeleteStackDLQ', {
                    queueName: 'DeleteStackDLQ',
                    enforceSSL: true,
                }),
                runtime: config.lambdaConfig.pythonRuntime,
>>>>>>> 476ff33d
                handler: 'models.state_machine.delete_model.handle_delete_stack',
                code: Code.fromAsset('./lambda'),
                timeout: LAMBDA_TIMEOUT,
                memorySize: LAMBDA_MEMORY,
                reservedConcurrentExecutions: 1000,
                role: role,
                vpc: vpc?.vpc,
                vpcSubnets: vpc?.subnetSelection,
                securityGroups: securityGroups,
                layers: lambdaLayers,
                environment: environment,
            }),
            outputPath: OUTPUT_PATH,
        });

        const monitorDeleteStack = new LambdaInvoke(this, 'MonitorDeleteStack', {
            lambdaFunction: new Function(this, 'MonitorDeleteStackFunc', {
<<<<<<< HEAD
                runtime: Runtime.PYTHON_3_10,
=======
                deadLetterQueueEnabled: true,
                deadLetterQueue: new Queue(this, 'MonitorDeleteStackDLQ', {
                    queueName: 'MonitorDeleteStackDLQ',
                    enforceSSL: true,
                }),
                runtime: config.lambdaConfig.pythonRuntime,
>>>>>>> 476ff33d
                handler: 'models.state_machine.delete_model.handle_monitor_delete_stack',
                code: Code.fromAsset('./lambda'),
                timeout: LAMBDA_TIMEOUT,
                memorySize: LAMBDA_MEMORY,
                reservedConcurrentExecutions: 1000,
                role: role,
                vpc: vpc?.vpc,
                vpcSubnets: vpc?.subnetSelection,
                securityGroups: securityGroups,
                layers: lambdaLayers,
                environment: environment,
            }),
            outputPath: OUTPUT_PATH,
        });

        const deleteFromDdb = new LambdaInvoke(this, 'DeleteFromDdb', {
            lambdaFunction: new Function(this, 'DeleteFromDdbFunc', {
<<<<<<< HEAD
                runtime: Runtime.PYTHON_3_10,
=======
                deadLetterQueueEnabled: true,
                deadLetterQueue: new Queue(this, 'DeleteFromDdbDLQ', {
                    queueName: 'DeleteFromDdbDLQ',
                    enforceSSL: true,
                }),
                runtime: config.lambdaConfig.pythonRuntime,
>>>>>>> 476ff33d
                handler: 'models.state_machine.delete_model.handle_delete_from_ddb',
                code: Code.fromAsset('./lambda'),
                timeout: LAMBDA_TIMEOUT,
                memorySize: LAMBDA_MEMORY,
                reservedConcurrentExecutions: 1000,
                role: role,
                vpc: vpc?.vpc,
                vpcSubnets: vpc?.subnetSelection,
                securityGroups: securityGroups,
                layers: lambdaLayers,
                environment: environment,
            }),
            outputPath: OUTPUT_PATH,
        });

        const successState = new Succeed(this, 'DeleteSuccess');

        const deleteStackChoice = new Choice(this, 'DeleteStackChoice');
        const pollDeleteStackChoice = new Choice(this, 'PollDeleteStackChoice');
        const waitBeforePollingStackStatus = new Wait(this, 'WaitBeforePollDeleteStack', {
            time: POLLING_TIMEOUT,
        });

        // State Machine definition
        setModelToDeleting.next(deleteFromLitellm);
        deleteFromLitellm.next(deleteStackChoice);

        deleteStackChoice
            .when(Condition.isNotNull('$.cloudformation_stack_arn'), deleteStack)
            .otherwise(deleteFromDdb);

        deleteStack.next(monitorDeleteStack);
        monitorDeleteStack.next(pollDeleteStackChoice);

        waitBeforePollingStackStatus.next(monitorDeleteStack);

        pollDeleteStackChoice
            .when(Condition.booleanEquals('$.continue_polling', true), waitBeforePollingStackStatus)
            .otherwise(deleteFromDdb);


        deleteFromDdb.next(successState);

        const stateMachine = new StateMachine(this, 'DeleteModelSM', {
            definitionBody: DefinitionBody.fromChainable(setModelToDeleting),
        });

        this.stateMachineArn = stateMachine.stateMachineArn;
    }
}<|MERGE_RESOLUTION|>--- conflicted
+++ resolved
@@ -69,16 +69,12 @@
         // Input payload to state machine contains the model name that we want to delete.
         const setModelToDeleting = new LambdaInvoke(this, 'SetModelToDeleting', {
             lambdaFunction: new Function(this, 'SetModelToDeletingFunc', {
-<<<<<<< HEAD
-                runtime: Runtime.PYTHON_3_10,
-=======
                 deadLetterQueueEnabled: true,
                 deadLetterQueue: new Queue(this, 'SetModelToDeletingDLQ', {
                     queueName: 'SetModelToDeletingDLQ',
                     enforceSSL: true,
                 }),
-                runtime: config.lambdaConfig.pythonRuntime,
->>>>>>> 476ff33d
+                runtime: Runtime.PYTHON_3_10,
                 handler: 'models.state_machine.delete_model.handle_set_model_to_deleting',
                 code: Code.fromAsset('./lambda'),
                 timeout: LAMBDA_TIMEOUT,
@@ -96,16 +92,12 @@
 
         const deleteFromLitellm = new LambdaInvoke(this, 'DeleteFromLitellm', {
             lambdaFunction: new Function(this, 'DeleteFromLitellmFunc', {
-<<<<<<< HEAD
-                runtime: Runtime.PYTHON_3_10,
-=======
                 deadLetterQueueEnabled: true,
                 deadLetterQueue: new Queue(this, 'DeleteFromLitellmDLQ', {
                     queueName: 'DeleteFromLitellmDLQ',
                     enforceSSL: true,
                 }),
-                runtime: config.lambdaConfig.pythonRuntime,
->>>>>>> 476ff33d
+                runtime: Runtime.PYTHON_3_10,
                 handler: 'models.state_machine.delete_model.handle_delete_from_litellm',
                 code: Code.fromAsset('./lambda'),
                 timeout: LAMBDA_TIMEOUT,
@@ -123,16 +115,12 @@
 
         const deleteStack = new LambdaInvoke(this, 'DeleteStack', {
             lambdaFunction: new Function(this, 'DeleteStackFunc', {
-<<<<<<< HEAD
-                runtime: Runtime.PYTHON_3_10,
-=======
                 deadLetterQueueEnabled: true,
                 deadLetterQueue: new Queue(this, 'DeleteStackDLQ', {
                     queueName: 'DeleteStackDLQ',
                     enforceSSL: true,
                 }),
-                runtime: config.lambdaConfig.pythonRuntime,
->>>>>>> 476ff33d
+                runtime: Runtime.PYTHON_3_10,
                 handler: 'models.state_machine.delete_model.handle_delete_stack',
                 code: Code.fromAsset('./lambda'),
                 timeout: LAMBDA_TIMEOUT,
@@ -150,16 +138,12 @@
 
         const monitorDeleteStack = new LambdaInvoke(this, 'MonitorDeleteStack', {
             lambdaFunction: new Function(this, 'MonitorDeleteStackFunc', {
-<<<<<<< HEAD
-                runtime: Runtime.PYTHON_3_10,
-=======
                 deadLetterQueueEnabled: true,
                 deadLetterQueue: new Queue(this, 'MonitorDeleteStackDLQ', {
                     queueName: 'MonitorDeleteStackDLQ',
                     enforceSSL: true,
                 }),
-                runtime: config.lambdaConfig.pythonRuntime,
->>>>>>> 476ff33d
+                runtime: Runtime.PYTHON_3_10,
                 handler: 'models.state_machine.delete_model.handle_monitor_delete_stack',
                 code: Code.fromAsset('./lambda'),
                 timeout: LAMBDA_TIMEOUT,
@@ -177,16 +161,12 @@
 
         const deleteFromDdb = new LambdaInvoke(this, 'DeleteFromDdb', {
             lambdaFunction: new Function(this, 'DeleteFromDdbFunc', {
-<<<<<<< HEAD
-                runtime: Runtime.PYTHON_3_10,
-=======
                 deadLetterQueueEnabled: true,
                 deadLetterQueue: new Queue(this, 'DeleteFromDdbDLQ', {
                     queueName: 'DeleteFromDdbDLQ',
                     enforceSSL: true,
                 }),
-                runtime: config.lambdaConfig.pythonRuntime,
->>>>>>> 476ff33d
+                runtime: Runtime.PYTHON_3_10,
                 handler: 'models.state_machine.delete_model.handle_delete_from_ddb',
                 code: Code.fromAsset('./lambda'),
                 timeout: LAMBDA_TIMEOUT,
