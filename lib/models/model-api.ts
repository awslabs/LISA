--- conflicted
+++ resolved
@@ -211,7 +211,6 @@
         const environment = {
             LISA_API_URL_PS_NAME: lisaServeEndpointUrlPs.parameterName,
             REST_API_VERSION: config.restApiConfig.apiVersion,
-            RESTAPI_SSL_CERT_ARN: config.restApiConfig.loadBalancerConfig.sslCertIamArn ?? '',
             CREATE_SFN_ARN: createModelStateMachine.stateMachineArn,
             DELETE_SFN_ARN: deleteModelStateMachine.stateMachineArn,
             MODEL_TABLE_NAME: modelTable.tableName,
@@ -230,17 +229,7 @@
                 description: 'Manage model',
                 path: 'models/{proxy+}',
                 method: 'ANY',
-<<<<<<< HEAD
                 environment
-=======
-                environment: {
-                    LISA_API_URL_PS_NAME: lisaServeEndpointUrlPs.parameterName,
-                    REST_API_VERSION: config.restApiConfig.apiVersion,
-                    CREATE_SFN_ARN: createModelStateMachine.stateMachineArn,
-                    DELETE_SFN_ARN: deleteModelStateMachine.stateMachineArn,
-                    MODEL_TABLE_NAME: modelTable.tableName,
-                }
->>>>>>> 84fb90c7
             },
             config.lambdaConfig.pythonRuntime,
             lambdaExecutionRole,
