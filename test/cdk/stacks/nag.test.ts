/**
 Copyright Amazon.com, Inc. or its affiliates. All Rights Reserved.

 Licensed under the Apache License, Version 2.0 (the "License").
 You may not use this file except in compliance with the License.
 You may obtain a copy of the License at

 http://www.apache.org/licenses/LICENSE-2.0

 Unless required by applicable law or agreed to in writing, software
 distributed under the License is distributed on an "AS IS" BASIS,
 WITHOUT WARRANTIES OR CONDITIONS OF ANY KIND, either express or implied.
 See the License for the specific language governing permissions and
 limitations under the License.
 */
import { Aspects, Stack } from 'aws-cdk-lib';
import { Annotations, Match } from 'aws-cdk-lib/assertions';
import { AwsSolutionsChecks, NIST80053R5Checks } from 'cdk-nag';

import MockApp from '../mocks/MockApp';

type NagResult = {
    [key: string]: [number, number, number, number]
};

enum NagType {
    AWSNAGWARN,
    AWSNAGERROR,
    NISTWARN,
    NISTERROR
}

const nagResults: NagResult = {
    LisaApiBase: [1,7,0,7],
    LisaApiDeployment: [0,0,0,0],
    LisaChat: [2,33,0,38],
    LisaCore: [0,0,0,0],
    LisaDocs: [1,23,0,13],
    LisaIAM: [0,14,0,0],
<<<<<<< HEAD
    LisaModels: [1,75,0,62],
    LisaNetworking: [1,2,3,5],
    LisaRAG: [2,67,0,51],
=======
    LisaModels: [1,74,0,62],
    LisaNetworking: [1,2,3,5],
    LisaRAG: [2,66,0,51],
>>>>>>> 88e1e47f
    LisaServe: [1,21,0,31],
    LisaUI: [0,16,0,8],
};

describe('Nag Pack Tests', () => {
    const stacks: Stack[] = MockApp.getStacks();

    beforeAll(() => {
        stacks.forEach((stack) => {
            Aspects.of(stack).add(new AwsSolutionsChecks({ verbose: true }));
            Aspects.of(stack).add(new NIST80053R5Checks({ verbose: true }));
        });
    });

    describe('AwsSolutions CDK NAG Warnings', () => {
        test.each(stacks)('AwsSolutions CDK NAG Warnings for $_stackName', (stack) => {
            const warnings = Annotations.fromStack(stack).findWarning('*', Match.stringLikeRegexp('AwsSolutions-.*'));
            expect(warnings.length).toBe(nagResults[stack.stackName][NagType.AWSNAGWARN] || 0);
        });
    });

    describe('AwsSolutions CDK NAG Errors', () => {
        test.each(stacks)('AwsSolutions CDK NAG Errors for $_stackName', (stack) => {
            const errors = Annotations.fromStack(stack).findError('*', Match.stringLikeRegexp('AwsSolutions-.*'));
            expect(errors.length).toBe(nagResults[stack.stackName][NagType.AWSNAGERROR] || 0);
        });
    });

    describe('NIST800.53r5 CDK NAG Warnings', () => {
        test.each(stacks)('NIST800.53r5 CDK NAG Warnings for $_stackName', (stack) => {
            const warnings = Annotations.fromStack(stack).findWarning('*', Match.stringLikeRegexp('NIST.*'));
            expect(warnings.length).toBe(nagResults[stack.stackName][NagType.NISTWARN] || 0);
        });
    });

    describe('NIST800.53r5 CDK NAG Errors', () => {
        test.each(stacks)('NIST800.53r5 CDK NAG Errors for $_stackName', (stack) => {
            const errors = Annotations.fromStack(stack).findError('*', Match.stringLikeRegexp('NIST.*'));
            expect(errors.length).toBe(nagResults[stack.stackName][NagType.NISTERROR] || 0);
        });
    });
});<|MERGE_RESOLUTION|>--- conflicted
+++ resolved
@@ -37,15 +37,9 @@
     LisaCore: [0,0,0,0],
     LisaDocs: [1,23,0,13],
     LisaIAM: [0,14,0,0],
-<<<<<<< HEAD
-    LisaModels: [1,75,0,62],
-    LisaNetworking: [1,2,3,5],
-    LisaRAG: [2,67,0,51],
-=======
     LisaModels: [1,74,0,62],
     LisaNetworking: [1,2,3,5],
     LisaRAG: [2,66,0,51],
->>>>>>> 88e1e47f
     LisaServe: [1,21,0,31],
     LisaUI: [0,16,0,8],
 };
