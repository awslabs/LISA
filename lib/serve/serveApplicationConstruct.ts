--- conflicted
+++ resolved
@@ -239,12 +239,9 @@
             container.addEnvironment('LITELLM_DB_INFO_PS_NAME', litellmDbConnectionInfoPs.parameterName);
             container.addEnvironment('REGISTERED_MODELS_PS_NAME', this.modelsPs.parameterName);
             container.addEnvironment('LITELLM_DB_INFO_PS_NAME', litellmDbConnectionInfoPs.parameterName);
-<<<<<<< HEAD
             container.addEnvironment('GUARDRAILS_TABLE_NAME', guardrailsTableName);
         });
-=======
-        }
->>>>>>> efa19df7
+        }
         restApi.node.addDependency(this.modelsPs);
         restApi.node.addDependency(litellmDbConnectionInfoPs);
         restApi.node.addDependency(this.endpointUrl);
@@ -297,19 +294,16 @@
         });
 
         // Grant SSM parameter read access and attach invocation permissions
-<<<<<<< HEAD
         const restRole = restApi.taskRoles[ECSTasks.REST];
         if (restRole) {
             this.modelsPs.grantRead(restRole);
             litellmDbConnectionInfoPs.grantRead(restRole);
             restRole.attachInlinePolicy(invocation_permissions);
             restRole.attachInlinePolicy(guardrails_permissions);
-=======
         if (serveRole) {
             this.modelsPs.grantRead(serveRole);
             litellmDbConnectionInfoPs.grantRead(serveRole);
             serveRole.attachInlinePolicy(invocation_permissions);
->>>>>>> efa19df7
         }
     }
 
