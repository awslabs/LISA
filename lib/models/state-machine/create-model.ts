/**
 Copyright Amazon.com, Inc. or its affiliates. All Rights Reserved.

 Licensed under the Apache License, Version 2.0 (the "License").
 You may not use this file except in compliance with the License.
 You may obtain a copy of the License at

 http://www.apache.org/licenses/LICENSE-2.0

 Unless required by applicable law or agreed to in writing, software
 distributed under the License is distributed on an "AS IS" BASIS,
 WITHOUT WARRANTIES OR CONDITIONS OF ANY KIND, either express or implied.
 See the License for the specific language governing permissions and
 limitations under the License.
 */

import {
    Choice,
    Condition,
    DefinitionBody,
    Fail,
    StateMachine,
    Succeed,
    Wait,
} from 'aws-cdk-lib/aws-stepfunctions';
import { Construct } from 'constructs';
import { Duration, Stack } from 'aws-cdk-lib';
import { BaseProps } from '../../schema';
import { ITable } from 'aws-cdk-lib/aws-dynamodb';
import { Code, Function, ILayerVersion } from 'aws-cdk-lib/aws-lambda';
import { IRole } from 'aws-cdk-lib/aws-iam';
import { LAMBDA_MEMORY, LAMBDA_TIMEOUT, OUTPUT_PATH, POLLING_TIMEOUT } from './constants';
import { ISecurityGroup } from 'aws-cdk-lib/aws-ec2';
import { LambdaInvoke } from 'aws-cdk-lib/aws-stepfunctions-tasks';
import { Repository } from 'aws-cdk-lib/aws-ecr';
import { IStringParameter } from 'aws-cdk-lib/aws-ssm';
import { Vpc } from '../../networking/vpc';
import { getDefaultRuntime } from '../../api-base/utils';
import * as path from 'path';

const HERE = path.resolve(__dirname);

type CreateModelStateMachineProps = BaseProps & {
    modelTable: ITable,
    lambdaLayers: ILayerVersion[];
    dockerImageBuilderFnArn: string;
    ecsModelDeployerFnArn: string;
    ecsModelImageRepository: Repository;
    vpc: Vpc,
    securityGroups: ISecurityGroup[];
    restApiContainerEndpointPs: IStringParameter;
    managementKeyName: string;
    role?: IRole,
    executionRole?: IRole;
};

/**
 * State Machine for creating models.
 */
export class CreateModelStateMachine extends Construct {
    readonly stateMachineArn: string;

    constructor (scope: Construct, id: string, props: CreateModelStateMachineProps) {
        super(scope, id);

        const { config, modelTable, lambdaLayers, dockerImageBuilderFnArn, ecsModelDeployerFnArn, ecsModelImageRepository, role, vpc, securityGroups, restApiContainerEndpointPs, managementKeyName, executionRole } = props;
        const lambdaPath = path.join(HERE, '..', '..','..', 'lambda');
        const environment = {
            DOCKER_IMAGE_BUILDER_FN_ARN: dockerImageBuilderFnArn,
            ECR_REPOSITORY_ARN: ecsModelImageRepository.repositoryArn,
            ECR_REPOSITORY_NAME: ecsModelImageRepository.repositoryName,
            ECS_MODEL_DEPLOYER_FN_ARN: ecsModelDeployerFnArn,
            LISA_API_URL_PS_NAME: restApiContainerEndpointPs.parameterName,
            MODEL_TABLE_NAME: modelTable.tableName,
            REST_API_VERSION: 'v2',
            MANAGEMENT_KEY_NAME: managementKeyName,
            RESTAPI_SSL_CERT_ARN: config.restApiConfig?.sslCertIamArn ?? '',
        };

        const setModelToCreating = new LambdaInvoke(this, 'SetModelToCreating', {
            lambdaFunction: new Function(this, 'SetModelToCreatingFunc', {
<<<<<<< HEAD
                deadLetterQueueEnabled: true,
                deadLetterQueue: new Queue(this, 'SetModelToCreatingDLQ', {
                    queueName: `${Stack.of(this).stackName}-SetModelToCreatingDLQ`,
                    enforceSSL: true,
                }),
=======
>>>>>>> fff81662
                runtime: getDefaultRuntime(),
                handler: 'models.state_machine.create_model.handle_set_model_to_creating',
                code: Code.fromAsset(lambdaPath),
                timeout: LAMBDA_TIMEOUT,
                memorySize: LAMBDA_MEMORY,
                role: role,
                vpc: vpc.vpc,
                vpcSubnets: vpc.subnetSelection,
                securityGroups: securityGroups,
                layers: lambdaLayers,
                environment: environment,
            }),
            outputPath: OUTPUT_PATH,
        });

        const createModelInfraChoice = new Choice(this, 'CreateModelInfraChoice');

        const startCopyDockerImage = new LambdaInvoke(this, 'StartCopyDockerImage', {
            lambdaFunction: new Function(this, 'StartCopyDockerImageFunc', {
<<<<<<< HEAD
                deadLetterQueueEnabled: true,
                deadLetterQueue: new Queue(this, 'StartCopyDockerImageDLQ', {
                    queueName: `${Stack.of(this).stackName}-StartCopyDockerImageDLQ`,
                    enforceSSL: true,
                }),
=======
>>>>>>> fff81662
                runtime: getDefaultRuntime(),
                handler: 'models.state_machine.create_model.handle_start_copy_docker_image',
                code: Code.fromAsset(lambdaPath),
                timeout: LAMBDA_TIMEOUT,
                memorySize: LAMBDA_MEMORY,
                role: role,
                vpc: vpc.vpc,
                vpcSubnets: vpc.subnetSelection,
                securityGroups: securityGroups,
                layers: lambdaLayers,
                environment: environment,
            }),
            outputPath: OUTPUT_PATH,
        });

        const pollDockerImageAvailable = new LambdaInvoke(this, 'PollDockerImageAvailable', {
            lambdaFunction: new Function(this, 'PollDockerImageAvailableFunc', {
<<<<<<< HEAD
                deadLetterQueueEnabled: true,
                deadLetterQueue: new Queue(this, 'PollDockerImageAvailableDLQ', {
                    queueName: `${Stack.of(this).stackName}-PollDockerImageAvailableDLQ`,
                    enforceSSL: true,
                }),
=======
>>>>>>> fff81662
                runtime: getDefaultRuntime(),
                handler: 'models.state_machine.create_model.handle_poll_docker_image_available',
                code: Code.fromAsset(lambdaPath),
                timeout: LAMBDA_TIMEOUT,
                memorySize: LAMBDA_MEMORY,
                role: role,
                vpc: vpc.vpc,
                vpcSubnets: vpc.subnetSelection,
                securityGroups: securityGroups,
                layers: lambdaLayers,
                environment: environment,
            }),
            outputPath: OUTPUT_PATH,
        });

        const handleFailureState = new LambdaInvoke(this, 'HandleFailure', {
            lambdaFunction: new Function(this, 'HandleFailureFunc', {
<<<<<<< HEAD
                deadLetterQueueEnabled: true,
                deadLetterQueue: new Queue(this, 'HandleFailureDLQ', {
                    queueName: `${Stack.of(this).stackName}-HandleFailureDLQ`,
                    enforceSSL: true,
                }),
=======
>>>>>>> fff81662
                runtime: getDefaultRuntime(),
                handler: 'models.state_machine.create_model.handle_failure',
                code: Code.fromAsset(lambdaPath),
                timeout: LAMBDA_TIMEOUT,
                memorySize: LAMBDA_MEMORY,
                role: role,
                vpc: vpc.vpc,
                vpcSubnets: vpc.subnetSelection,
                securityGroups: securityGroups,
                layers: lambdaLayers,
                environment: environment,
            }),
            outputPath: OUTPUT_PATH,
        });

        const pollDockerImageChoice = new Choice(this, 'PollDockerImageChoice');

        const waitBeforePollingDockerImage = new Wait(this, 'WaitBeforePollingDockerImage', {
            time: POLLING_TIMEOUT,
        });

        const startCreateStack = new LambdaInvoke(this, 'StartCreateStack', {
            lambdaFunction: new Function(this, 'StartCreateStackFunc', {
<<<<<<< HEAD
                deadLetterQueueEnabled: true,
                deadLetterQueue: new Queue(this, 'StartCreateStackDLQ', {
                    queueName: `${Stack.of(this).stackName}-StartCreateStackDLQ`,
                    enforceSSL: true,
                }),
=======
>>>>>>> fff81662
                runtime: getDefaultRuntime(),
                handler: 'models.state_machine.create_model.handle_start_create_stack',
                code: Code.fromAsset(lambdaPath),
                timeout: Duration.minutes(8),
                memorySize: LAMBDA_MEMORY,
                role: role,
                vpc: vpc.vpc,
                vpcSubnets: vpc.subnetSelection,
                securityGroups: securityGroups,
                layers: lambdaLayers,
                environment: environment,
            }),
            outputPath: OUTPUT_PATH,
        });

        const pollCreateStack = new LambdaInvoke(this, 'PollCreateStack', {
            lambdaFunction: new Function(this, 'PollCreateStackFunc', {
<<<<<<< HEAD
                deadLetterQueueEnabled: true,
                deadLetterQueue: new Queue(this, 'PollCreateStackDLQ', {
                    queueName: `${Stack.of(this).stackName}-PollCreateStackDLQ`,
                    enforceSSL: true,
                }),
=======
>>>>>>> fff81662
                runtime: getDefaultRuntime(),
                handler: 'models.state_machine.create_model.handle_poll_create_stack',
                code: Code.fromAsset(lambdaPath),
                timeout: LAMBDA_TIMEOUT,
                memorySize: LAMBDA_MEMORY,
                role: role,
                vpc: vpc.vpc,
                vpcSubnets: vpc.subnetSelection,
                securityGroups: securityGroups,
                layers: lambdaLayers,
                environment: environment,
            }),
            outputPath: OUTPUT_PATH,
        });

        const pollCreateStackChoice = new Choice(this, 'PollCreateStackChoice');

        const waitBeforePollingCreateStack = new Wait(this, 'WaitBeforePollingCreateStack', {
            time: POLLING_TIMEOUT,
        });

        const addModelToLitellm = new LambdaInvoke(this, 'AddModelToLitellm', {
            lambdaFunction: new Function(this, 'AddModelToLitellmFunc', {
<<<<<<< HEAD
                deadLetterQueueEnabled: true,
                deadLetterQueue: new Queue(this, 'AddModelToLitellmDLQ', {
                    queueName: `${Stack.of(this).stackName}-AddModelToLitellmDLQ`,
                    enforceSSL: true,
                }),
=======
>>>>>>> fff81662
                runtime: getDefaultRuntime(),
                handler: 'models.state_machine.create_model.handle_add_model_to_litellm',
                code: Code.fromAsset(lambdaPath),
                timeout: LAMBDA_TIMEOUT,
                memorySize: LAMBDA_MEMORY,
                role: role,
                vpc: vpc.vpc,
                vpcSubnets: vpc.subnetSelection,
                securityGroups: securityGroups,
                layers: lambdaLayers,
                environment: environment,
            }),
            outputPath: OUTPUT_PATH,
        });

        const successState = new Succeed(this, 'CreateSuccess');
        const failState = new Fail(this, 'CreateFailed');

        // State Machine definition
        setModelToCreating.next(createModelInfraChoice);
        createModelInfraChoice
            .when(Condition.booleanEquals('$.create_infra', true), startCopyDockerImage)
            .otherwise(addModelToLitellm);

        // poll ECR image copy status loop
        startCopyDockerImage.next(pollDockerImageAvailable);
        pollDockerImageAvailable.next(pollDockerImageChoice);
        pollDockerImageAvailable.addCatch(handleFailureState, {  // fail if exception thrown from code
            errors: ['MaxPollsExceededException'],
        });
        pollDockerImageChoice
            .when(Condition.booleanEquals('$.continue_polling_docker', true), waitBeforePollingDockerImage)
            .otherwise(startCreateStack);
        waitBeforePollingDockerImage.next(pollDockerImageAvailable);

        // poll CloudFormation stack status loop
        startCreateStack.next(pollCreateStack);
        startCreateStack.addCatch(handleFailureState, {  // fail if CDK failed to create model stack
            errors: ['StackFailedToCreateException']
        });
        pollCreateStack.next(pollCreateStackChoice);
        pollCreateStack.addCatch(handleFailureState, {  // fail if model failed or failed to create in time
            errors: [
                'MaxPollsExceededException',
                'UnexpectedCloudFormationStateException',
            ],
        });
        pollCreateStackChoice
            .when(Condition.booleanEquals('$.continue_polling_stack', true), waitBeforePollingCreateStack)
            .otherwise(addModelToLitellm);
        waitBeforePollingCreateStack.next(pollCreateStack);

        // terminal states
        handleFailureState.next(failState);
        addModelToLitellm.next(successState);

        const stateMachine = new StateMachine(this, 'CreateModelSM', {
            definitionBody: DefinitionBody.fromChainable(setModelToCreating),
            ...(executionRole &&
            {
                role: executionRole
            })
        });

        this.stateMachineArn = stateMachine.stateMachineArn;
    }
}<|MERGE_RESOLUTION|>--- conflicted
+++ resolved
@@ -79,14 +79,6 @@
 
         const setModelToCreating = new LambdaInvoke(this, 'SetModelToCreating', {
             lambdaFunction: new Function(this, 'SetModelToCreatingFunc', {
-<<<<<<< HEAD
-                deadLetterQueueEnabled: true,
-                deadLetterQueue: new Queue(this, 'SetModelToCreatingDLQ', {
-                    queueName: `${Stack.of(this).stackName}-SetModelToCreatingDLQ`,
-                    enforceSSL: true,
-                }),
-=======
->>>>>>> fff81662
                 runtime: getDefaultRuntime(),
                 handler: 'models.state_machine.create_model.handle_set_model_to_creating',
                 code: Code.fromAsset(lambdaPath),
@@ -106,14 +98,6 @@
 
         const startCopyDockerImage = new LambdaInvoke(this, 'StartCopyDockerImage', {
             lambdaFunction: new Function(this, 'StartCopyDockerImageFunc', {
-<<<<<<< HEAD
-                deadLetterQueueEnabled: true,
-                deadLetterQueue: new Queue(this, 'StartCopyDockerImageDLQ', {
-                    queueName: `${Stack.of(this).stackName}-StartCopyDockerImageDLQ`,
-                    enforceSSL: true,
-                }),
-=======
->>>>>>> fff81662
                 runtime: getDefaultRuntime(),
                 handler: 'models.state_machine.create_model.handle_start_copy_docker_image',
                 code: Code.fromAsset(lambdaPath),
@@ -131,14 +115,6 @@
 
         const pollDockerImageAvailable = new LambdaInvoke(this, 'PollDockerImageAvailable', {
             lambdaFunction: new Function(this, 'PollDockerImageAvailableFunc', {
-<<<<<<< HEAD
-                deadLetterQueueEnabled: true,
-                deadLetterQueue: new Queue(this, 'PollDockerImageAvailableDLQ', {
-                    queueName: `${Stack.of(this).stackName}-PollDockerImageAvailableDLQ`,
-                    enforceSSL: true,
-                }),
-=======
->>>>>>> fff81662
                 runtime: getDefaultRuntime(),
                 handler: 'models.state_machine.create_model.handle_poll_docker_image_available',
                 code: Code.fromAsset(lambdaPath),
@@ -156,14 +132,6 @@
 
         const handleFailureState = new LambdaInvoke(this, 'HandleFailure', {
             lambdaFunction: new Function(this, 'HandleFailureFunc', {
-<<<<<<< HEAD
-                deadLetterQueueEnabled: true,
-                deadLetterQueue: new Queue(this, 'HandleFailureDLQ', {
-                    queueName: `${Stack.of(this).stackName}-HandleFailureDLQ`,
-                    enforceSSL: true,
-                }),
-=======
->>>>>>> fff81662
                 runtime: getDefaultRuntime(),
                 handler: 'models.state_machine.create_model.handle_failure',
                 code: Code.fromAsset(lambdaPath),
@@ -187,14 +155,6 @@
 
         const startCreateStack = new LambdaInvoke(this, 'StartCreateStack', {
             lambdaFunction: new Function(this, 'StartCreateStackFunc', {
-<<<<<<< HEAD
-                deadLetterQueueEnabled: true,
-                deadLetterQueue: new Queue(this, 'StartCreateStackDLQ', {
-                    queueName: `${Stack.of(this).stackName}-StartCreateStackDLQ`,
-                    enforceSSL: true,
-                }),
-=======
->>>>>>> fff81662
                 runtime: getDefaultRuntime(),
                 handler: 'models.state_machine.create_model.handle_start_create_stack',
                 code: Code.fromAsset(lambdaPath),
@@ -212,14 +172,6 @@
 
         const pollCreateStack = new LambdaInvoke(this, 'PollCreateStack', {
             lambdaFunction: new Function(this, 'PollCreateStackFunc', {
-<<<<<<< HEAD
-                deadLetterQueueEnabled: true,
-                deadLetterQueue: new Queue(this, 'PollCreateStackDLQ', {
-                    queueName: `${Stack.of(this).stackName}-PollCreateStackDLQ`,
-                    enforceSSL: true,
-                }),
-=======
->>>>>>> fff81662
                 runtime: getDefaultRuntime(),
                 handler: 'models.state_machine.create_model.handle_poll_create_stack',
                 code: Code.fromAsset(lambdaPath),
@@ -243,14 +195,6 @@
 
         const addModelToLitellm = new LambdaInvoke(this, 'AddModelToLitellm', {
             lambdaFunction: new Function(this, 'AddModelToLitellmFunc', {
-<<<<<<< HEAD
-                deadLetterQueueEnabled: true,
-                deadLetterQueue: new Queue(this, 'AddModelToLitellmDLQ', {
-                    queueName: `${Stack.of(this).stackName}-AddModelToLitellmDLQ`,
-                    enforceSSL: true,
-                }),
-=======
->>>>>>> fff81662
                 runtime: getDefaultRuntime(),
                 handler: 'models.state_machine.create_model.handle_add_model_to_litellm',
                 code: Code.fromAsset(lambdaPath),
