/**
 Copyright Amazon.com, Inc. or its affiliates. All Rights Reserved.

 Licensed under the Apache License, Version 2.0 (the "License").
 You may not use this file except in compliance with the License.
 You may obtain a copy of the License at

 http://www.apache.org/licenses/LICENSE-2.0

 Unless required by applicable law or agreed to in writing, software
 distributed under the License is distributed on an "AS IS" BASIS,
 WITHOUT WARRANTIES OR CONDITIONS OF ANY KIND, either express or implied.
 See the License for the specific language governing permissions and
 limitations under the License.
 */

<<<<<<< HEAD
import React, { ReactElement, useState, useRef } from 'react';
=======
import React, { ReactElement } from 'react';
>>>>>>> 97687c9d
import { FormProps } from '../../../shared/form/form-props';
import { IGuardrailsConfig, GuardrailMode } from '../../../shared/model/model-management.model';
import {
    Button,
    Container,
    FormField,
    Grid,
    Header,
    Icon,
    Input,
    Select,
    SpaceBetween,
    Textarea
} from '@cloudscape-design/components';
import { UserGroupsInput } from '@/shared/form/UserGroupsInput';

type GuardrailsConfigProps = FormProps<IGuardrailsConfig> & {
    isEdit: boolean;
};

export function GuardrailsConfig (props: GuardrailsConfigProps): ReactElement {
    const guardrails = props.item || {};
    const guardrailEntries = Object.entries(guardrails);
<<<<<<< HEAD
    const [groupInputValues, setGroupInputValues] = useState<Record<string, string>>({});
    const guardrailIdCounter = useRef(0);
=======
>>>>>>> 97687c9d

    const addGuardrail = () => {
        guardrailIdCounter.current += 1;
        const newKey = `guardrail-${guardrailIdCounter.current}`;
        const newGuardrails = {
            ...guardrails,
            [newKey]: {
                guardrailName: '',
                guardrailIdentifier: '',
                guardrailVersion: 'DRAFT',
                mode: GuardrailMode.PRE_CALL,
                description: '',
                allowedGroups: [],
            }
        };
        props.setFields({ 'guardrailsConfig': newGuardrails });
    };

    const removeGuardrail = (key: string) => {
        if (props.isEdit) {
            // Mark for deletion instead of removing
            const updatedGuardrails = {
                ...guardrails,
                [key]: {
                    ...guardrails[key],
                    markedForDeletion: true
                }
            };
            props.setFields({ 'guardrailsConfig': updatedGuardrails });
        } else {
            // Remove completely for new models
            const remainingGuardrails = Object.fromEntries(
                Object.entries(guardrails).filter(([k]) => k !== key)
            );

            props.setFields({ 'guardrailsConfig': remainingGuardrails });
        }
        props.touchFields(['guardrailsConfig']);
    };

    const updateGuardrail = (key: string, field: string, value: any) => {
        const updatedGuardrails = {
            ...guardrails,
            [key]: {
                ...guardrails[key],
                [field]: value
            }
        };
        props.setFields({ 'guardrailsConfig': updatedGuardrails });
    };

    const modeOptions = [
        { label: 'Pre call', value: GuardrailMode.PRE_CALL, description: 'Execute guardrail before LLM call' },
        { label: 'During call', value: GuardrailMode.DURING_CALL, description: 'Execute guardrail during LLM call' },
        { label: 'Post call', value: GuardrailMode.POST_CALL, description: 'Execute guardrail after LLM call' }
    ];

    return (
        <SpaceBetween size={'s'}>
            <Container
                header={
                    <Header
                        variant='h2'
                        description='Configure guardrails for this model. Guardrails help ensure safe and compliant model outputs.'
                        actions={
                            <Button onClick={addGuardrail} ariaLabel='Add guardrail'>
                                Add Guardrail
                            </Button>
                        }
                    >
                        Guardrails Configuration
                    </Header>
                }
            >
                {guardrailEntries.length === 0 ? (
                    <div style={{ textAlign: 'center', padding: '2rem', color: '#5f6b7a' }}>
                        No guardrails configured. Click "Add Guardrail" to create one.
                    </div>
                ) : (
                    <SpaceBetween size={'l'}>
                        {guardrailEntries.map(([key, guardrail]) => {
                            // Skip rendering guardrails marked for deletion
                            if (guardrail.markedForDeletion) {
                                return null;
                            }

                            return (
                                <Container
                                    key={key}
                                    header={
                                        <Grid gridDefinition={[{ colspan: 10 }, { colspan: 2 }]}>
                                            <Header variant='h3'>
                                                {guardrail.guardrailName || 'New Guardrail'}
                                            </Header>
                                            <div style={{ textAlign: 'right' }}>
                                                <Button
                                                    onClick={() => removeGuardrail(key)}
                                                    ariaLabel='Remove guardrail'
                                                >
                                                    <Icon name='close' />
                                                </Button>
                                            </div>
                                        </Grid>
                                    }
                                >
                                    <SpaceBetween size={'s'}>
                                        <FormField
                                            label='Guardrail Name'
                                            errorText={props.formErrors?.guardrailsConfig?.guardrails?.[key]?.guardrailName}
                                            description='Name of the AWS Bedrock guardrail. This must match the name of the guardrail in AWS Bedrock.'
                                        >
                                            <Input
                                                value={guardrail.guardrailName}
                                                onChange={({ detail }) => updateGuardrail(key, 'guardrailName', detail.value)}
                                                onBlur={() => props.touchFields([`guardrailsConfig.guardrails.${key}.guardrailName`])}
                                                placeholder='Enter guardrail name'
                                            />
                                        </FormField>
                                        <FormField
                                            label='Guardrail Identifier'
                                            errorText={props.formErrors?.guardrailsConfig?.guardrails?.[key]?.guardrailIdentifier}
                                            description='The ARN or ID of the AWS Bedrock guardrail.'
                                        >
                                            <Input
                                                value={guardrail.guardrailIdentifier}
                                                onChange={({ detail }) => updateGuardrail(key, 'guardrailIdentifier', detail.value)}
                                                onBlur={() => props.touchFields([`guardrailsConfig.guardrails.${key}.guardrailIdentifier`])}
                                                placeholder='Enter guardrail identifier (ARN or ID)'
                                            />
                                        </FormField>

                                        <FormField
                                            label='Guardrail Version'
                                            errorText={props.formErrors?.guardrailsConfig?.guardrails?.[key]?.guardrailVersion}
                                            description='The version of the guardrail to use. Default is DRAFT.'
                                        >
                                            <Input
                                                value={guardrail.guardrailVersion}
                                                onChange={({ detail }) => updateGuardrail(key, 'guardrailVersion', detail.value)}
                                                onBlur={() => props.touchFields([`guardrailsConfig.guardrails.${key}.guardrailVersion`])}
                                                placeholder='Enter version (e.g., DRAFT, 1, 2)'
                                            />
                                        </FormField>

                                        <FormField
                                            label='Mode'
                                            errorText={props.formErrors?.guardrailsConfig?.guardrails?.[key]?.mode}
                                            description='When the guardrail should be executed.'
                                        >
                                            <Select
                                                selectedOption={
                                                    modeOptions.find((opt) => opt.value === guardrail.mode) ||
                                                        modeOptions[0]
                                                }
                                                onChange={({ detail }) => updateGuardrail(key, 'mode', detail.selectedOption.value)}
                                                onBlur={() => props.touchFields([`guardrailsConfig.guardrails.${key}.mode`])}
                                                options={modeOptions}
                                            />
                                        </FormField>

                                        <FormField
                                            label={<span>Description <em> - Optional</em> </span>}
                                            errorText={props.formErrors?.guardrailsConfig?.guardrails?.[key]?.description}
                                            description='A description of what this guardrail does.'
                                        >
                                            <Textarea
                                                value={guardrail.description || ''}
                                                onChange={({ detail }) => updateGuardrail(key, 'description', detail.value)}
                                                onBlur={() => props.touchFields([`guardrailsConfig.guardrails.${key}.description`])}
                                                placeholder='Enter description'
                                                rows={3}
                                            />
                                        </FormField>

                                        <UserGroupsInput
                                            label={<span>Allowed groups <em>- Optional</em> </span>}
                                            errorText={props.formErrors?.guardrailsConfig?.guardrails?.[key]?.allowedGroups}
                                            description='Groups that will have this guardrail applied to them. Type a group name and click Add.'
                                            values={guardrail.allowedGroups || []}
                                            onChange={(values) => updateGuardrail(key, 'allowedGroups', values)}
                                        />
                                    </SpaceBetween>
                                </Container>
                            );
                        })}
                    </SpaceBetween>
                )}
            </Container>
        </SpaceBetween>
    );
}<|MERGE_RESOLUTION|>--- conflicted
+++ resolved
@@ -1,3 +1,4 @@
+
 /**
  Copyright Amazon.com, Inc. or its affiliates. All Rights Reserved.
 
@@ -14,11 +15,7 @@
  limitations under the License.
  */
 
-<<<<<<< HEAD
-import React, { ReactElement, useState, useRef } from 'react';
-=======
 import React, { ReactElement } from 'react';
->>>>>>> 97687c9d
 import { FormProps } from '../../../shared/form/form-props';
 import { IGuardrailsConfig, GuardrailMode } from '../../../shared/model/model-management.model';
 import {
@@ -42,15 +39,9 @@
 export function GuardrailsConfig (props: GuardrailsConfigProps): ReactElement {
     const guardrails = props.item || {};
     const guardrailEntries = Object.entries(guardrails);
-<<<<<<< HEAD
-    const [groupInputValues, setGroupInputValues] = useState<Record<string, string>>({});
-    const guardrailIdCounter = useRef(0);
-=======
->>>>>>> 97687c9d
 
     const addGuardrail = () => {
-        guardrailIdCounter.current += 1;
-        const newKey = `guardrail-${guardrailIdCounter.current}`;
+        const newKey = `guardrail-${Date.now()}`;
         const newGuardrails = {
             ...guardrails,
             [newKey]: {
